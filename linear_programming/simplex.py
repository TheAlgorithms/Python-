"""
Python implementation of the simplex algorithm for solving linear programs in
tabular form with
- `>=`, `<=`, and `=` constraints and
- each variable `x1, x2, ...>= 0`.

See https://gist.github.com/imengus/f9619a568f7da5bc74eaf20169a24d98 for how to
convert linear programs to simplex tableaus, and the steps taken in the simplex
algorithm.

Resources:
https://en.wikipedia.org/wiki/Simplex_algorithm
https://tinyurl.com/simplex4beginners
"""
from typing import Any

import numpy as np


class Tableau:
    """Operate on simplex tableaus

    >>> Tableau(np.array([[-1,-1,0,0,1],[1,3,1,0,4],[3,1,0,1,4]]), 2, 2)
    Traceback (most recent call last):
    ...
    TypeError: Tableau must have type float64

    >>> Tableau(np.array([[-1,-1,0,0,-1],[1,3,1,0,4],[3,1,0,1,4.]]), 2, 2)
    Traceback (most recent call last):
    ...
    ValueError: RHS must be > 0

    >>> Tableau(np.array([[-1,-1,0,0,1],[1,3,1,0,4],[3,1,0,1,4.]]), -2, 2)
    Traceback (most recent call last):
    ...
    ValueError: number of (artificial) variables must be a natural number
    """

<<<<<<< HEAD
    def __init__(self, tableau: np.ndarray, n_vars: int, n_art_vars: int) -> None:
        if tableau.dtype != 'float64':
            raise TypeError('Tableau must have type float64')

=======
    # Maximum number of iterations to prevent cycling
    maxiter = 100

    def __init__(
        self, tableau: np.ndarray, n_vars: int, n_artificial_vars: int
    ) -> None:
>>>>>>> f1c8c637
        # Check if RHS is negative
        if not (tableau[:, -1] >= 0).all():
            raise ValueError("RHS must be > 0")

        if n_vars < 2 or n_artificial_vars < 0:
            raise ValueError(
                "number of (artificial) variables must be a natural number"
            )

        self.tableau = tableau
        self.n_rows, n_cols = tableau.shape

        # Number of decision variables x1, x2, x3...
        self.n_vars, self.n_artificial_vars = n_vars, n_artificial_vars

        # 2 if there are >= or == constraints (nonstandard), 1 otherwise (std)
        self.n_stages = (self.n_artificial_vars > 0) + 1

        # Number of slack variables added to make inequalities into equalities
        self.n_slack = n_cols - self.n_vars - self.n_artificial_vars - 1

        # Objectives for each stage
        self.objectives = ["max"]

        # In two stage simplex, first minimise then maximise
        if self.n_artificial_vars:
            self.objectives.append("min")

        self.col_titles = self.generate_col_titles()

        # Index of current pivot row and column
        self.row_idx = None
        self.col_idx = None

        # Does objective row only contain (non)-negative values?
        self.stop_iter = False

    def generate_col_titles(self) -> list[str]:
        """Generate column titles for tableau of specific dimensions

        >>> Tableau(np.array([[-1,-1,0,0,1],[1,3,1,0,4],[3,1,0,1,4.]]),
        ... 2, 0).generate_col_titles()
        ['x1', 'x2', 's1', 's2', 'RHS']

        >>> Tableau(np.array([[-1,-1,0,0,1],[1,3,1,0,4],[3,1,0,1,4.]]),
        ... 2, 2).generate_col_titles()
        ['x1', 'x2', 'RHS']
        """
        args = (self.n_vars, self.n_slack)

        # decision | slack
        string_starts = ["x", "s"]
        titles = []
        for i in range(2):
            for j in range(args[i]):
                titles.append(string_starts[i] + str(j + 1))
        titles.append("RHS")
        return titles

    def find_pivot(self) -> tuple[Any, Any]:
        """Finds the pivot row and column.
        >>> Tableau(np.array([[-2,1,0,0,0], [3,1,1,0,6], [1,2,0,1,7.]]),
        ... 2, 0).find_pivot()
        (1, 0)
        """
        objective = self.objectives[-1]

        # Find entries of highest magnitude in objective rows
        sign = (objective == "min") - (objective == "max")
        col_idx = np.argmax(sign * self.tableau[0, :-1])

        # Choice is only valid if below 0 for maximise, and above for minimise
        if sign * self.tableau[0, col_idx] <= 0:
            self.stop_iter = True
            return 0, 0

        # Pivot row is chosen as having the lowest quotient when elements of
        # the pivot column divide the right-hand side

        # Slice excluding the objective rows
        s = slice(self.n_stages, self.n_rows)

        # RHS
        dividend = self.tableau[s, -1]

        # Elements of pivot column within slice
        divisor = self.tableau[s, col_idx]

        # Array filled with nans
        nans = np.full(self.n_rows - self.n_stages, np.nan)

        # If element in pivot column is greater than zero, return
        # quotient or nan otherwise
        quotients = np.divide(dividend, divisor, out=nans, where=divisor > 0)

        # Arg of minimum quotient excluding the nan values. n_stages is added
        # to compensate for earlier exclusion of objective columns
        row_idx = np.nanargmin(quotients) + self.n_stages
        return row_idx, col_idx

    def pivot(self, row_idx: int, col_idx: int) -> np.ndarray:
        """Pivots on value on the intersection of pivot row and column.

        >>> Tableau(np.array([[-2,-3,0,0,0],[1,3,1,0,4],[3,1,0,1,4.]]),
        ... 2, 2).pivot(1, 0).tolist()
        ... # doctest: +NORMALIZE_WHITESPACE
        [[0.0, 3.0, 2.0, 0.0, 8.0],
        [1.0, 3.0, 1.0, 0.0, 4.0],
        [0.0, -8.0, -3.0, 1.0, -8.0]]
        """
        # Avoid changes to original tableau
        piv_row = self.tableau[row_idx].copy()

        piv_val = piv_row[col_idx]

        # Entry becomes 1
        piv_row *= 1 / piv_val

        # Variable in pivot column becomes basic, ie the only non-zero entry
        for idx, coeff in enumerate(self.tableau[:, col_idx]):
            self.tableau[idx] += -coeff * piv_row
        self.tableau[row_idx] = piv_row
        return self.tableau

    def change_stage(self) -> np.ndarray:
        """Exits first phase of the two-stage method by deleting artificial
        rows and columns, or completes the algorithm if exiting the standard
        case.

        >>> Tableau(np.array([
        ... [3, 3, -1, -1, 0, 0, 4],
        ... [2, 1, 0, 0, 0, 0, 0.],
        ... [1, 2, -1, 0, 1, 0, 2],
        ... [2, 1, 0, -1, 0, 1, 2]
        ... ]), 2, 2).change_stage().tolist()
        ... # doctest: +NORMALIZE_WHITESPACE
        [[2.0, 1.0, 0.0, 0.0, 0.0],
        [1.0, 2.0, -1.0, 0.0, 2.0],
        [2.0, 1.0, 0.0, -1.0, 2.0]]
        """
        # Objective of original objective row remains
        self.objectives.pop()

        if not self.objectives:
            return self.tableau

        # Slice containing ids for artificial columns
        s = slice(-self.n_artificial_vars - 1, -1)

        # Delete the artificial variable columns
        self.tableau = np.delete(self.tableau, s, axis=1)

        # Delete the objective row of the first stage
        self.tableau = np.delete(self.tableau, 0, axis=0)

        self.n_stages = 1
        self.n_rows -= 1
        self.n_artificial_vars = 0
        self.stop_iter = False
        return self.tableau

    def run_simplex(self) -> dict[Any, Any]:
        """Operate on tableau until objective function cannot be
        improved further.

        # Standard linear program:
        Max:  x1 +  x2
        ST:   x1 + 3x2 <= 4
             3x1 +  x2 <= 4
        >>> Tableau(np.array([[-1,-1,0,0,0],[1,3,1,0,4],[3,1,0,1,4.]]),
        ... 2, 0).run_simplex()
        {'P': 2.0, 'x1': 1.0, 'x2': 1.0}

        # Standard linear program with 3 variables:
        Max: 3x1 +  x2 + 3x3
        ST:  2x1 +  x2 +  x3 ≤ 2
              x1 + 2x2 + 3x3 ≤ 5
             2x1 + 2x2 +  x3 ≤ 6
        >>> Tableau(np.array([
        ... [-3,-1,-3,0,0,0,0],
        ... [2,1,1,1,0,0,2],
        ... [1,2,3,0,1,0,5],
        ... [2,2,1,0,0,1,6.]
        ... ]),3,0).run_simplex() # doctest: +ELLIPSIS
        {'P': 5.4, 'x1': 0.199..., 'x3': 1.6}


        # Optimal tableau input:
        >>> Tableau(np.array([
        ... [0, 0, 0.25, 0.25, 2],
        ... [0, 1, 0.375, -0.125, 1],
        ... [1, 0, -0.125, 0.375, 1]
        ... ]), 2, 0).run_simplex() 
        {'P': 2.0, 'x1': 1.0, 'x2': 1.0}

        # Non-standard: >= constraints
        Max: 2x1 + 3x2 +  x3
        ST:   x1 +  x2 +  x3 <= 40
             2x1 +  x2 -  x3 >= 10
                 -  x2 +  x3 >= 10
        >>> Tableau(np.array([
        ... [2, 0, 0, 0, -1, -1, 0, 0, 20],
        ... [-2, -3, -1, 0, 0, 0, 0, 0, 0],
        ... [1, 1, 1, 1, 0, 0, 0, 0, 40],
        ... [2, 1, -1, 0, -1, 0, 1, 0, 10],
        ... [0, -1, 1, 0, 0, -1, 0, 1, 10.]
        ... ]), 3, 2).run_simplex()
        {'P': 70.0, 'x1': 10.0, 'x2': 10.0, 'x3': 20.0}

        # Non standard: minimisation and equalities
        Min: x1 +  x2
        ST: 2x1 +  x2 = 12
            6x1 + 5x2 = 40
        >>> Tableau(np.array([
        ... [8, 6, 0, 0, 52],
        ... [1, 1, 0, 0, 0],
        ... [2, 1, 1, 0, 12],
        ... [6, 5, 0, 1, 40.],
        ... ]), 2, 2).run_simplex()
        {'P': 7.0, 'x1': 5.0, 'x2': 2.0}


        # Pivot on slack variables
        Max: 8x1 + 6x2
        ST:   x1 + 3x2 <= 33
             4x1 + 2x2 <= 48
             2x1 + 4x2 <= 48
              x1 +  x2 >= 10
             x1        >= 2
        >>> Tableau(np.array([
        ... [2, 1, 0, 0, 0, -1, -1, 0, 0, 12.0],
        ... [-8, -6, 0, 0, 0, 0, 0, 0, 0, 0.0],
        ... [1, 3, 1, 0, 0, 0, 0, 0, 0, 33.0],
        ... [4, 2, 0, 1, 0, 0, 0, 0, 0, 60.0],
        ... [2, 4, 0, 0, 1, 0, 0, 0, 0, 48.0],
        ... [1, 1, 0, 0, 0, -1, 0, 1, 0, 10.0],
        ... [1, 0, 0, 0, 0, 0, -1, 0, 1, 2.0]
        ... ]), 2, 2).run_simplex() # doctest: +ELLIPSIS
        {'P': 132.0, 'x1': 12.000... 'x2': 5.999...}
        """
        # Stop simplex algorithm from cycling.
        for _ in range(Tableau.maxiter):
            # Completion of each stage removes an objective. If both stages
            # are complete, then no objectives are left
            if not self.objectives:
                # Find the values of each variable at optimal solution
                return self.interpret_tableau()

            row_idx, col_idx = self.find_pivot()

            # If there are no more negative values in objective row
            if self.stop_iter:
                # Delete artificial variable columns and rows. Update attributes
                self.tableau = self.change_stage()
            else:
                self.tableau = self.pivot(row_idx, col_idx)
        return {}

    def interpret_tableau(self) -> dict[str, float]:
        """Given the final tableau, add the corresponding values of the basic
        decision variables to the `output_dict`
        >>> Tableau(np.array([
        ... [0,0,0.875,0.375,5],
        ... [0,1,0.375,-0.125,1],
        ... [1,0,-0.125,0.375,1]
        ... ]),2, 0).interpret_tableau()
        {'P': 5.0, 'x1': 1.0, 'x2': 1.0}
        """
        # P = RHS of final tableau
        output_dict = {"P": abs(self.tableau[0, -1])}

        for i in range(self.n_vars):
            # Gives indices of nonzero entries in the ith column
            nonzero = np.nonzero(self.tableau[:, i])
            n_nonzero = len(nonzero[0])

            # First entry in the nonzero indices
            nonzero_rowidx = nonzero[0][0]
            nonzero_val = self.tableau[nonzero_rowidx, i]

            # If there is only one nonzero value in column, which is one
            if n_nonzero == 1 and nonzero_val == 1:
                rhs_val = self.tableau[nonzero_rowidx, -1]
                output_dict[self.col_titles[i]] = rhs_val
        return output_dict


if __name__ == "__main__":
    import doctest

    doctest.testmod()<|MERGE_RESOLUTION|>--- conflicted
+++ resolved
@@ -35,20 +35,12 @@
     ...
     ValueError: number of (artificial) variables must be a natural number
     """
-
-<<<<<<< HEAD
-    def __init__(self, tableau: np.ndarray, n_vars: int, n_art_vars: int) -> None:
+    # Max iteration number to prevent cycling
+    maxiter = 100
+    def __init__(self, tableau: np.ndarray, n_vars: int, n_artificial_vars: int) -> None:
         if tableau.dtype != 'float64':
             raise TypeError('Tableau must have type float64')
 
-=======
-    # Maximum number of iterations to prevent cycling
-    maxiter = 100
-
-    def __init__(
-        self, tableau: np.ndarray, n_vars: int, n_artificial_vars: int
-    ) -> None:
->>>>>>> f1c8c637
         # Check if RHS is negative
         if not (tableau[:, -1] >= 0).all():
             raise ValueError("RHS must be > 0")
