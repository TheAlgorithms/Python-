--- conflicted
+++ resolved
@@ -3,11 +3,7 @@
 This works for some of us but fails for others.
 """
 
-<<<<<<< HEAD
 from datetime import UTC, datetime
-=======
-from datetime import UTC, date, datetime
->>>>>>> 13559aee
 
 import requests
 from rich import box
@@ -23,8 +19,7 @@
 )
 
 
-<<<<<<< HEAD
-def calculate_age(unix_timestamp: float) -> str:
+def years_old(unix_timestamp: float) -> str:
     """Calculates age from given unix time format.
 
     Returns:
@@ -46,36 +41,6 @@
         current_date.year
         - birth_date.year
         - ((current_date.month, current_date.day) < (birth_date.month, birth_date.day))
-=======
-def years_old(birth_timestamp: int, today: date | None = None) -> int:
-    """
-    Calculate the age in years based on the given birth date.  Only the year, month,
-    and day are used in the calculation.  The time of day is ignored.
-
-    Args:
-        birth_timestamp: The date of birth.
-        today: (useful for writing tests) or if None then datetime.date.today().
-
-    Returns:
-        int: The age in years.
-
-    Examples:
-    >>> today = date(2024, 1, 12)
-    >>> years_old(birth_timestamp=datetime(1959, 11, 20).timestamp(), today=today)
-    64
-    >>> years_old(birth_timestamp=datetime(1970, 2, 13).timestamp(), today=today)
-    53
-    >>> all(
-    ...     years_old(datetime(today.year - i, 1, 12).timestamp(), today=today) == i
-    ...     for i in range(1, 111)
-    ... )
-    True
-    """
-    today = today or TODAY.date()
-    birth_date = datetime.fromtimestamp(birth_timestamp, tz=UTC).date()
-    return (today.year - birth_date.year) - (
-        (today.month, today.day) < (birth_date.month, birth_date.day)
->>>>>>> 13559aee
     )
     return str(age)
 
