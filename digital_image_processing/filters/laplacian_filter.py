--- conflicted
+++ resolved
@@ -15,10 +15,7 @@
 from gaussian_filter import gaussian_filter
 import numpy as np
 
-<<<<<<< HEAD
 def my_laplacian(ksize:int, src:np.ndarray) -> np.ndarray:
-=======
->>>>>>> aa0da39a
 
 def my_laplacian(src: np.ndarray, ksize: int) -> np.ndarray:
     """
