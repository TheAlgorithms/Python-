--- conflicted
+++ resolved
@@ -28,6 +28,24 @@
 
 
 def is_valid(row: int, col: int) -> bool:
+    """
+    Check if a cell is within the grid bounds.
+
+    Args:
+        row (int): The row index of the cell.
+        col (int): The column index of the cell.
+
+    Returns:
+        bool: True if the cell is within bounds, False otherwise.
+
+    Examples:
+        >>> is_valid(5, 3)
+        True
+        >>> is_valid(9, 5)
+        False
+        >>> is_valid(-1, 0)
+        False
+    """
     return (row >= 0) and (row < ROW) and (col >= 0) and (col < COL)
 
 
@@ -35,6 +53,30 @@
 
 
 def is_unblocked(grid: List[List[int]], row: int, col: int) -> bool:
+    """
+    Check if a cell is unblocked in the grid.
+
+    Args:
+        grid (List[List[int]]): The grid representing the map.
+        row (int): The row index of the cell.
+        col (int): The column index of the cell.
+
+    Returns:
+        bool: True if the cell is unblocked (1), False if blocked (0).
+
+    Examples:
+        >>> grid = [
+        ...     [1, 0, 1],
+        ...     [1, 1, 0],
+        ...     [0, 1, 1]
+        ... ]
+        >>> is_unblocked(grid, 0, 0)
+        True
+        >>> is_unblocked(grid, 0, 1)
+        False
+        >>> is_unblocked(grid, 2, 2)
+        True
+    """
     return grid[row][col] == 1
 
 
@@ -42,6 +84,23 @@
 
 
 def is_destination(row: int, col: int, dest: Tuple[int, int]) -> bool:
+    """
+    Check if a cell is the destination.
+
+    Args:
+        row (int): The row index of the cell.
+        col (int): The column index of the cell.
+        dest (Tuple[int, int]): The destination coordinates as (row, col).
+
+    Returns:
+        bool: True if the cell is the destination, False otherwise.
+
+    Examples:
+        >>> is_destination(3, 4, (3, 4))
+        True
+        >>> is_destination(2, 1, (3, 4))
+        False
+    """
     return row == dest[0] and col == dest[1]
 
 
@@ -49,6 +108,25 @@
 
 
 def calculate_h_value(row: int, col: int, dest: Tuple[int, int]) -> float:
+    """
+    Calculate the heuristic value (Euclidean distance) from a cell to the destination.
+
+    Args:
+        row (int): The row index of the cell.
+        col (int): The column index of the cell.
+        dest (Tuple[int, int]): The destination coordinates as (row, col).
+
+    Returns:
+        float: The Euclidean distance from the current cell to the destination.
+
+    Examples:
+        >>> calculate_h_value(0, 0, (3, 4))
+        5.0
+        >>> calculate_h_value(2, 1, (2, 1))
+        0.0
+        >>> calculate_h_value(1, 1, (4, 5))
+        5.0
+    """
     return ((row - dest[0]) ** 2 + (col - dest[1]) ** 2) ** 0.5
 
 
@@ -56,6 +134,28 @@
 
 
 def trace_path(cell_details: List[List[Cell]], dest: Tuple[int, int]) -> None:
+    """
+    Trace and print the path from the source to the destination.
+
+    Args:
+        cell_details (List[List[Cell]]): A 2D list containing details of each cell.
+        dest (Tuple[int, int]): The destination coordinates as (row, col).
+
+    Returns:
+        None
+
+    Examples:
+        >>> class Cell:
+        ...     def __init__(self):
+        ...         self.parent_i = 0
+        ...         self.parent_j = 0
+        >>> cell_details = [[Cell() for _ in range(2)] for _ in range(2)]
+        >>> cell_details[1][1].parent_i = 0
+        >>> cell_details[1][1].parent_j = 0
+        >>> trace_path(cell_details, (1, 1))
+        The Path is 
+        -> (0, 0) -> (1, 1) 
+    """
     print("The Path is ")
     path = []
     row = dest[0]
@@ -86,9 +186,31 @@
 # Implement the A* search algorithm
 
 
-def a_star_search(
-    grid: List[List[int]], src: Tuple[int, int], dest: Tuple[int, int]
-) -> None:
+def a_star_search(grid: List[List[int]], src: Tuple[int, int], dest: Tuple[int, int]) -> None:
+    """
+    Perform the A* search to find the shortest path from source to destination.
+
+    Args:
+        grid (List[List[int]]): The grid representing the map, where 1 is unblocked and 0 is blocked.
+        src (Tuple[int, int]): The source coordinates as (row, col).
+        dest (Tuple[int, int]): The destination coordinates as (row, col).
+
+    Returns:
+        None
+
+    Examples:
+        >>> grid = [
+        ...     [1, 1, 1],
+        ...     [1, 0, 1],
+        ...     [1, 1, 1]
+        ... ]
+        >>> a_star_search(grid, (0, 0), (2, 2))
+        The destination cell is found
+        The Path is 
+        -> (0, 0) -> (1, 1) -> (2, 2) 
+        >>> a_star_search(grid, (0, 0), (1, 1))
+        Source or the destination is blocked
+    """
     # Check if the source and destination are valid
     if not is_valid(src[0], src[1]) or not is_valid(dest[0], dest[1]):
         print("Source or destination is invalid")
@@ -227,10 +349,3 @@
 
     # Run the A* search algorithm
     a_star_search(grid, src, dest)
-<<<<<<< HEAD
-=======
-
-
-if __name__ == "__main__":
-    main()
->>>>>>> 65c38211
