"""
== Perfect Number ==
In number theory, a perfect number is a positive integer that is equal to the sum of
its positive divisors, excluding the number itself.
For example: 6 ==> divisors[1, 2, 3, 6]
    Excluding 6, the sum(divisors) is 1 + 2 + 3 = 6
    So, 6 is a Perfect Number

Other examples of Perfect Numbers: 28, 486, ...

https://en.wikipedia.org/wiki/Perfect_number
"""


def perfect(number: int) -> bool:
    """
    Check if a number is a perfect number.

    A perfect number is a positive integer that is equal to the sum of its proper
    divisors (excluding itself).

    Args:
        number: The number to be checked.

    Returns:
<<<<<<< HEAD
        True if the number is a perfect number otherwise, False.
    Start from 1 because dividing by 0 will raise ZeroDivisionError.
    A number at most can be divisible by the half of the number except the number
    itself. For example, 6 is at most can be divisible by 3 except by 6 itself.
=======
        True if the number is a perfect number, False otherwise.

>>>>>>> 4707fdb0
    Examples:
    >>> perfect(27)
    False
    >>> perfect(28)
    True
    >>> perfect(29)
    False
    >>> perfect(6)
    True
    >>> perfect(12)
    False
    >>> perfect(496)
    True
    >>> perfect(8128)
    True
    >>> perfect(0)
<<<<<<< HEAD
    False
    >>> perfect(-1)
    False
    >>> perfect(12.34)
    Traceback (most recent call last):
      ...
    ValueError: number must be an integer
    >>> perfect("Hello")
    Traceback (most recent call last):
      ...
    ValueError: number must be an integer
=======
    >>> perfect(-3)
    >>> perfect(12.34)
    >>> perfect("day")
    >>> perfect(["call"])
>>>>>>> 4707fdb0
    """
    if not isinstance(number, int):
        raise ValueError("number must be an integer")
    if number <= 0:
        return False
    return sum(i for i in range(1, number // 2 + 1) if number % i == 0) == number


if __name__ == "__main__":
    from doctest import testmod

    testmod()
    print("Program to check whether a number is a Perfect number or not...")
    try:
        number = int(input("Enter a positive integer: ").strip())
    except ValueError:
        msg = "number must be an integer"
        print(msg)
        raise ValueError(msg)

    print(f"{number} is {'' if perfect(number) else 'not '}a Perfect Number.")<|MERGE_RESOLUTION|>--- conflicted
+++ resolved
@@ -23,15 +23,12 @@
         number: The number to be checked.
 
     Returns:
-<<<<<<< HEAD
-        True if the number is a perfect number otherwise, False.
+        True if the number is a perfect number, False otherwise.
+
     Start from 1 because dividing by 0 will raise ZeroDivisionError.
     A number at most can be divisible by the half of the number except the number
     itself. For example, 6 is at most can be divisible by 3 except by 6 itself.
-=======
-        True if the number is a perfect number, False otherwise.
 
->>>>>>> 4707fdb0
     Examples:
     >>> perfect(27)
     False
@@ -48,7 +45,6 @@
     >>> perfect(8128)
     True
     >>> perfect(0)
-<<<<<<< HEAD
     False
     >>> perfect(-1)
     False
@@ -60,12 +56,6 @@
     Traceback (most recent call last):
       ...
     ValueError: number must be an integer
-=======
-    >>> perfect(-3)
-    >>> perfect(12.34)
-    >>> perfect("day")
-    >>> perfect(["call"])
->>>>>>> 4707fdb0
     """
     if not isinstance(number, int):
         raise ValueError("number must be an integer")
