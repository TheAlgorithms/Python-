"""
Created on Thu Oct  5 16:44:23 2017

@author: Christian Bender

This Python library contains some useful functions to deal with
prime numbers and whole numbers.

Overview:

is_prime(number)
sieve_er(N)
get_prime_numbers(N)
prime_factorization(number)
greatest_prime_factor(number)
smallest_prime_factor(number)
get_prime(n)
get_primes_between(pNumber1, pNumber2)

----

is_even(number)
is_odd(number)
kg_v(number1, number2)  // least common multiple
get_divisors(number)    // all divisors of 'number' inclusive 1, number
is_perfect_number(number)

NEW-FUNCTIONS

simplify_fraction(numerator, denominator)
factorial (n) // n!
fib (n) // calculate the n-th fibonacci term.

-----

goldbach(number)  // Goldbach's assumption

"""

from math import sqrt

from maths.greatest_common_divisor import gcd_by_iterative


def is_prime(number: int) -> bool:
    """
    input: positive integer 'number'
    returns true if 'number' is prime otherwise false.

<<<<<<< HEAD
    >>> is_prime(97)
    True
    >>> is_prime(9991)
    False
    >>> is_prime(-3)
=======
    >>> is_prime(3)
    True
    >>> is_prime(10)
    False
    >>> is_prime(-1)
    Traceback (most recent call last):
        ...
    AssertionError: 'number' must been an int and positive
    >>> is_prime("test")
>>>>>>> 572de4f1
    Traceback (most recent call last):
        ...
    AssertionError: 'number' must been an int and positive
    """

    # precondition
    assert isinstance(number, int) and (
        number >= 0
    ), "'number' must been an int and positive"

    status = True

    # 0 and 1 are none primes.
    if number <= 1:
        status = False

    for divisor in range(2, int(round(sqrt(number))) + 1):
        # if 'number' divisible by 'divisor' then sets 'status'
        # of false and break up the loop.
        if number % divisor == 0:
            status = False
            break

    # precondition
    assert isinstance(status, bool), "'status' must been from type bool"

    return status


# ------------------------------------------


def sieve_er(n):
    """
    input: positive integer 'N' > 2
    returns a list of prime numbers from 2 up to N.

    This function implements the algorithm called
    sieve of erathostenes.

    >>> sieve_er(8)
    [2, 3, 5, 7]
    >>> sieve_er(-1)
    Traceback (most recent call last):
        ...
    AssertionError: 'N' must been an int and > 2
    >>> sieve_er("test")
    Traceback (most recent call last):
        ...
    AssertionError: 'N' must been an int and > 2
    """

    # precondition
    assert isinstance(n, int) and (n > 2), "'N' must been an int and > 2"

    # beginList: contains all natural numbers from 2 up to N
    begin_list = list(range(2, n + 1))

    ans = []  # this list will be returns.

    # actual sieve of erathostenes
    for i in range(len(begin_list)):
        for j in range(i + 1, len(begin_list)):
            if (begin_list[i] != 0) and (begin_list[j] % begin_list[i] == 0):
                begin_list[j] = 0

    # filters actual prime numbers.
    ans = [x for x in begin_list if x != 0]

    # precondition
    assert isinstance(ans, list), "'ans' must been from type list"

    return ans


# --------------------------------


def get_prime_numbers(n):
    """
    input: positive integer 'N' > 2
    returns a list of prime numbers from 2 up to N (inclusive)
    This function is more efficient as function 'sieveEr(...)'

    >>> get_prime_numbers(8)
    [2, 3, 5, 7]
    >>> get_prime_numbers(-1)
    Traceback (most recent call last):
        ...
    AssertionError: 'N' must been an int and > 2
    >>> get_prime_numbers("test")
    Traceback (most recent call last):
        ...
    AssertionError: 'N' must been an int and > 2
    """

    # precondition
    assert isinstance(n, int) and (n > 2), "'N' must been an int and > 2"

    ans = []

    # iterates over all numbers between 2 up to N+1
    # if a number is prime then appends to list 'ans'
    for number in range(2, n + 1):
        if is_prime(number):
            ans.append(number)

    # precondition
    assert isinstance(ans, list), "'ans' must been from type list"

    return ans


# -----------------------------------------


def prime_factorization(number):
    """
    input: positive integer 'number'
    returns a list of the prime number factors of 'number'

    >>> prime_factorization(0)
    [0]
    >>> prime_factorization(8)
    [2, 2, 2]
    >>> prime_factorization(287)
    [7, 41]
    >>> prime_factorization(-1)
    Traceback (most recent call last):
        ...
    AssertionError: 'number' must been an int and >= 0
    >>> prime_factorization("test")
    Traceback (most recent call last):
        ...
    AssertionError: 'number' must been an int and >= 0
    """

    # precondition
    assert isinstance(number, int) and number >= 0, "'number' must been an int and >= 0"

    ans = []  # this list will be returns of the function.

    # potential prime number factors.

    factor = 2

    quotient = number

    if number in {0, 1}:
        ans.append(number)

    # if 'number' not prime then builds the prime factorization of 'number'
    elif not is_prime(number):
        while quotient != 1:
            if is_prime(factor) and (quotient % factor == 0):
                ans.append(factor)
                quotient /= factor
            else:
                factor += 1

    else:
        ans.append(number)

    # precondition
    assert isinstance(ans, list), "'ans' must been from type list"

    return ans


# -----------------------------------------


def greatest_prime_factor(number):
    """
    input: positive integer 'number' >= 0
    returns the greatest prime number factor of 'number'

    >>> greatest_prime_factor(0)
    0
    >>> greatest_prime_factor(8)
    2
    >>> greatest_prime_factor(287)
    41
    >>> greatest_prime_factor(-1)
    Traceback (most recent call last):
        ...
    AssertionError: 'number' must been an int and >= 0
    >>> greatest_prime_factor("test")
    Traceback (most recent call last):
        ...
    AssertionError: 'number' must been an int and >= 0
    """

    # precondition
    assert isinstance(number, int) and (
        number >= 0
    ), "'number' must been an int and >= 0"

    ans = 0

    # prime factorization of 'number'
    prime_factors = prime_factorization(number)

    ans = max(prime_factors)

    # precondition
    assert isinstance(ans, int), "'ans' must been from type int"

    return ans


# ----------------------------------------------


def smallest_prime_factor(number):
    """
    input: integer 'number' >= 0
    returns the smallest prime number factor of 'number'

    >>> smallest_prime_factor(0)
    0
    >>> smallest_prime_factor(8)
    2
    >>> smallest_prime_factor(287)
    7
    >>> smallest_prime_factor(-1)
    Traceback (most recent call last):
        ...
    AssertionError: 'number' must been an int and >= 0
    >>> smallest_prime_factor("test")
    Traceback (most recent call last):
        ...
    AssertionError: 'number' must been an int and >= 0
    """

    # precondition
    assert isinstance(number, int) and (
        number >= 0
    ), "'number' must been an int and >= 0"

    ans = 0

    # prime factorization of 'number'
    prime_factors = prime_factorization(number)

    ans = min(prime_factors)

    # precondition
    assert isinstance(ans, int), "'ans' must been from type int"

    return ans


# ----------------------


def is_even(number):
    """
    input: integer 'number'
    returns true if 'number' is even, otherwise false.

    >>> is_even(0)
    True
    >>> is_even(8)
    True
    >>> is_even(287)
    False
    >>> is_even(-1)
    False
    >>> is_even("test")
    Traceback (most recent call last):
        ...
    AssertionError: 'number' must been an int
    """

    # precondition
    assert isinstance(number, int), "'number' must been an int"
    assert isinstance(number % 2 == 0, bool), "compare must been from type bool"

    return number % 2 == 0


# ------------------------


def is_odd(number):
    """
    input: integer 'number'
    returns true if 'number' is odd, otherwise false.

    >>> is_odd(0)
    False
    >>> is_odd(8)
    False
    >>> is_odd(287)
    True
    >>> is_odd(-1)
    True
    >>> is_odd("test")
    Traceback (most recent call last):
        ...
    AssertionError: 'number' must been an int
    """

    # precondition
    assert isinstance(number, int), "'number' must been an int"
    assert isinstance(number % 2 != 0, bool), "compare must been from type bool"

    return number % 2 != 0


# ------------------------


def goldbach(number):
    """
    Goldbach's assumption
    input: a even positive integer 'number' > 2
    returns a list of two prime numbers whose sum is equal to 'number'

    >>> goldbach(8)
    [3, 5]
    >>> goldbach(824)
    [3, 821]
    >>> goldbach(0)
    Traceback (most recent call last):
        ...
    AssertionError: 'number' must been an int, even and > 2
    >>> goldbach(-1)
    Traceback (most recent call last):
        ...
    AssertionError: 'number' must been an int, even and > 2
    >>> goldbach("test")
    Traceback (most recent call last):
        ...
    AssertionError: 'number' must been an int, even and > 2
    """

    # precondition
    assert (
        isinstance(number, int) and (number > 2) and is_even(number)
    ), "'number' must been an int, even and > 2"

    ans = []  # this list will returned

    # creates a list of prime numbers between 2 up to 'number'
    prime_numbers = get_prime_numbers(number)
    len_pn = len(prime_numbers)

    # run variable for while-loops.
    i = 0
    j = None

    # exit variable. for break up the loops
    loop = True

    while i < len_pn and loop:
        j = i + 1

        while j < len_pn and loop:
            if prime_numbers[i] + prime_numbers[j] == number:
                loop = False
                ans.append(prime_numbers[i])
                ans.append(prime_numbers[j])

            j += 1

        i += 1

    # precondition
    assert (
        isinstance(ans, list)
        and (len(ans) == 2)
        and (ans[0] + ans[1] == number)
        and is_prime(ans[0])
        and is_prime(ans[1])
    ), "'ans' must contains two primes. And sum of elements must been eq 'number'"

    return ans


# ----------------------------------------------


def kg_v(number1, number2):
    """
    Least common multiple
    input: two positive integer 'number1' and 'number2'
    returns the least common multiple of 'number1' and 'number2'

    >>> kg_v(8,10)
    40
    >>> kg_v(824,67)
    55208
    >>> kg_v(0)
    Traceback (most recent call last):
        ...
    TypeError: kg_v() missing 1 required positional argument: 'number2'
    >>> kg_v(10,-1)
    Traceback (most recent call last):
        ...
    AssertionError: 'number1' and 'number2' must been positive integer.
    >>> kg_v("test","test2")
    Traceback (most recent call last):
        ...
    AssertionError: 'number1' and 'number2' must been positive integer.
    """

    # precondition
    assert (
        isinstance(number1, int)
        and isinstance(number2, int)
        and (number1 >= 1)
        and (number2 >= 1)
    ), "'number1' and 'number2' must been positive integer."

    ans = 1  # actual answer that will be return.

    # for kgV (x,1)
    if number1 > 1 and number2 > 1:
        # builds the prime factorization of 'number1' and 'number2'
        prime_fac_1 = prime_factorization(number1)
        prime_fac_2 = prime_factorization(number2)

    elif number1 == 1 or number2 == 1:
        prime_fac_1 = []
        prime_fac_2 = []
        ans = max(number1, number2)

    count1 = 0
    count2 = 0

    done = []  # captured numbers int both 'primeFac1' and 'primeFac2'

    # iterates through primeFac1
    for n in prime_fac_1:
        if n not in done:
            if n in prime_fac_2:
                count1 = prime_fac_1.count(n)
                count2 = prime_fac_2.count(n)

                for _ in range(max(count1, count2)):
                    ans *= n

            else:
                count1 = prime_fac_1.count(n)

                for _ in range(count1):
                    ans *= n

            done.append(n)

    # iterates through primeFac2
    for n in prime_fac_2:
        if n not in done:
            count2 = prime_fac_2.count(n)

            for _ in range(count2):
                ans *= n

            done.append(n)

    # precondition
    assert isinstance(ans, int) and (
        ans >= 0
    ), "'ans' must been from type int and positive"

    return ans


# ----------------------------------


def get_prime(n):
    """
    Gets the n-th prime number.
    input: positive integer 'n' >= 0
    returns the n-th prime number, beginning at index 0

    >>> get_prime(0)
    2
    >>> get_prime(8)
    23
    >>> get_prime(824)
    6337
    >>> get_prime(-1)
    Traceback (most recent call last):
        ...
    AssertionError: 'number' must been a positive int
    >>> get_prime("test")
    Traceback (most recent call last):
        ...
    AssertionError: 'number' must been a positive int
    """

    # precondition
    assert isinstance(n, int) and (n >= 0), "'number' must been a positive int"

    index = 0
    ans = 2  # this variable holds the answer

    while index < n:
        index += 1

        ans += 1  # counts to the next number

        # if ans not prime then
        # runs to the next prime number.
        while not is_prime(ans):
            ans += 1

    # precondition
    assert isinstance(ans, int) and is_prime(
        ans
    ), "'ans' must been a prime number and from type int"

    return ans


# ---------------------------------------------------


def get_primes_between(p_number_1, p_number_2):
    """
    input: prime numbers 'pNumber1' and 'pNumber2'
            pNumber1 < pNumber2
    returns a list of all prime numbers between 'pNumber1' (exclusive)
            and 'pNumber2' (exclusive)

    >>> get_primes_between(3, 67)
    [5, 7, 11, 13, 17, 19, 23, 29, 31, 37, 41, 43, 47, 53, 59, 61]
    >>> get_primes_between(0)
    Traceback (most recent call last):
        ...
    TypeError: get_primes_between() missing 1 required positional argument: 'p_number_2'
    >>> get_primes_between(0, 1)
    Traceback (most recent call last):
        ...
    AssertionError: The arguments must been prime numbers and 'pNumber1' < 'pNumber2'
    >>> get_primes_between(-1, 3)
    Traceback (most recent call last):
        ...
    AssertionError: 'number' must been an int and positive
    >>> get_primes_between("test","test")
    Traceback (most recent call last):
        ...
    AssertionError: 'number' must been an int and positive
    """

    # precondition
    assert (
        is_prime(p_number_1) and is_prime(p_number_2) and (p_number_1 < p_number_2)
    ), "The arguments must been prime numbers and 'pNumber1' < 'pNumber2'"

    number = p_number_1 + 1  # jump to the next number

    ans = []  # this list will be returns.

    # if number is not prime then
    # fetch the next prime number.
    while not is_prime(number):
        number += 1

    while number < p_number_2:
        ans.append(number)

        number += 1

        # fetch the next prime number.
        while not is_prime(number):
            number += 1

    # precondition
    assert (
        isinstance(ans, list)
        and ans[0] != p_number_1
        and ans[len(ans) - 1] != p_number_2
    ), "'ans' must been a list without the arguments"

    # 'ans' contains not 'pNumber1' and 'pNumber2' !
    return ans


# ----------------------------------------------------


def get_divisors(n):
    """
    input: positive integer 'n' >= 1
    returns all divisors of n (inclusive 1 and 'n')

    >>> get_divisors(8)
    [1, 2, 4, 8]
    >>> get_divisors(824)
    [1, 2, 4, 8, 103, 206, 412, 824]
    >>> get_divisors(-1)
    Traceback (most recent call last):
        ...
    AssertionError: 'n' must been int and >= 1
    >>> get_divisors("test")
    Traceback (most recent call last):
        ...
    AssertionError: 'n' must been int and >= 1
    """

    # precondition
    assert isinstance(n, int) and (n >= 1), "'n' must been int and >= 1"

    ans = []  # will be returned.

    for divisor in range(1, n + 1):
        if n % divisor == 0:
            ans.append(divisor)

    # precondition
    assert ans[0] == 1 and ans[len(ans) - 1] == n, "Error in function getDivisiors(...)"

    return ans


# ----------------------------------------------------


def is_perfect_number(number):
    """
    input: positive integer 'number' > 1
    returns true if 'number' is a perfect number otherwise false.

    >>> is_perfect_number(28)
    True
    >>> is_perfect_number(824)
    False
    >>> is_perfect_number(-1)
    Traceback (most recent call last):
        ...
    AssertionError: 'number' must been an int and >= 1
    >>> is_perfect_number("test")
    Traceback (most recent call last):
        ...
    AssertionError: 'number' must been an int and >= 1
    """

    # precondition
    assert isinstance(number, int) and (
        number > 1
    ), "'number' must been an int and >= 1"

    divisors = get_divisors(number)

    # precondition
    assert (
        isinstance(divisors, list)
        and (divisors[0] == 1)
        and (divisors[len(divisors) - 1] == number)
    ), "Error in help-function getDivisiors(...)"

    # summed all divisors up to 'number' (exclusive), hence [:-1]
    return sum(divisors[:-1]) == number


# ------------------------------------------------------------


def simplify_fraction(numerator, denominator):
    """
    input: two integer 'numerator' and 'denominator'
    assumes: 'denominator' != 0
    returns: a tuple with simplify numerator and denominator.

    >>> simplify_fraction(10, 20)
    (1, 2)
    >>> simplify_fraction(10, -1)
    (10, -1)
    >>> simplify_fraction("test","test")
    Traceback (most recent call last):
        ...
    AssertionError: The arguments must been from type int and 'denominator' != 0
    """

    # precondition
    assert (
        isinstance(numerator, int)
        and isinstance(denominator, int)
        and (denominator != 0)
    ), "The arguments must been from type int and 'denominator' != 0"

    # build the greatest common divisor of numerator and denominator.
    gcd_of_fraction = gcd_by_iterative(abs(numerator), abs(denominator))

    # precondition
    assert (
        isinstance(gcd_of_fraction, int)
        and (numerator % gcd_of_fraction == 0)
        and (denominator % gcd_of_fraction == 0)
    ), "Error in function gcd_by_iterative(...,...)"

    return (numerator // gcd_of_fraction, denominator // gcd_of_fraction)


# -----------------------------------------------------------------


def factorial(n):
    """
    input: positive integer 'n'
    returns the factorial of 'n' (n!)

    >>> factorial(0)
    1
    >>> factorial(20)
    2432902008176640000
    >>> factorial(-1)
    Traceback (most recent call last):
        ...
    AssertionError: 'n' must been a int and >= 0
    >>> factorial("test")
    Traceback (most recent call last):
        ...
    AssertionError: 'n' must been a int and >= 0
    """

    # precondition
    assert isinstance(n, int) and (n >= 0), "'n' must been a int and >= 0"

    ans = 1  # this will be return.

    for factor in range(1, n + 1):
        ans *= factor

    return ans


# -------------------------------------------------------------------


def fib(n: int) -> int:
    """
    input: positive integer 'n'
    returns the n-th fibonacci term , indexing by 0

    >>> fib(0)
    1
    >>> fib(5)
    8
    >>> fib(20)
    10946
    >>> fib(99)
    354224848179261915075
    >>> fib(-1)
    Traceback (most recent call last):
    ...
    AssertionError: 'n' must been an int and >= 0
    >>> fib("test")
    Traceback (most recent call last):
    ...
    AssertionError: 'n' must been an int and >= 0
    """

    # precondition
    assert isinstance(n, int) and (n >= 0), "'n' must been an int and >= 0"

    tmp = 0
    fib1 = 1
    ans = 1  # this will be return

    for _ in range(n - 1):
        tmp = ans
        ans += fib1
        fib1 = tmp

    return ans


if __name__ == "__main__":
    import doctest

    doctest.testmod()<|MERGE_RESOLUTION|>--- conflicted
+++ resolved
@@ -47,23 +47,19 @@
     input: positive integer 'number'
     returns true if 'number' is prime otherwise false.
 
-<<<<<<< HEAD
+    >>> is_prime(3)
+    True
+    >>> is_prime(10)
+    False
     >>> is_prime(97)
     True
     >>> is_prime(9991)
     False
-    >>> is_prime(-3)
-=======
-    >>> is_prime(3)
-    True
-    >>> is_prime(10)
-    False
     >>> is_prime(-1)
     Traceback (most recent call last):
         ...
     AssertionError: 'number' must been an int and positive
     >>> is_prime("test")
->>>>>>> 572de4f1
     Traceback (most recent call last):
         ...
     AssertionError: 'number' must been an int and positive
