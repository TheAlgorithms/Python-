"""
The Geometric Mean of n numbers is defined as the n-th root of the product
of those numbers. It is used to measure the central tendenct of the numbers.
https://en.wikipedia.org/wiki/Geometric_mean
"""
<<<<<<< HEAD
def compute_geometric_mean(*args: float or int) -> float:
=======


def compute_geometric_mean(*args: float) -> float:
>>>>>>> 9ebe2fd6
    """
    Return the geometric mean of the argument numbers.
    >>> compute_geometric_mean(2,8)
    4.0
    >>> compute_geometric_mean('a', 4)
    Traceback (most recent call last):
        ...
    TypeError: Not a Number
    >>> compute_geometric_mean(5, 125)
    25.0
    >>> compute_geometric_mean(1, 0)
    0.0
    >>> compute_geometric_mean(1, 5, 25, 5)
    5.0
    >>> compute_geometric_mean(2, -2)
    Traceback (most recent call last):
        ...
    ArithmeticError: Cannot Compute Geometric Mean for these numbers.
    >>> compute_geometric_mean(-5, 25, 1)
    -5.0
    """
    product = 1
    for number in args:
        if (not isinstance(number, int)) and (not isinstance(number, float)):
            raise TypeError("Not a Number")
        product *= number
    # Cannot calculate the even root for negative product.
    # Frequently they are restricted to being positive.
    if product < 0 and len(args) % 2 == 0:
        raise ArithmeticError("Cannot Compute Geometric Mean for these numbers.")
    mean = abs(product) ** (1.0 / len(args))
    # Since python calculates complex roots for negative products with odd roots.
    if product < 0:
        mean = -mean
    # Since it does floating point arithmetic, it gives 64**(1/3) as 3.99999996
    possible_mean = float(round(mean))
    # To check if the rounded number is actually the mean.
    if possible_mean ** len(args) == product:
        mean = possible_mean
    return mean


if __name__ == "__main__":
    from doctest import testmod

    testmod(name="compute_geometric_mean")
    print(compute_geometric_mean(-3, -27))<|MERGE_RESOLUTION|>--- conflicted
+++ resolved
@@ -3,13 +3,9 @@
 of those numbers. It is used to measure the central tendenct of the numbers.
 https://en.wikipedia.org/wiki/Geometric_mean
 """
-<<<<<<< HEAD
-def compute_geometric_mean(*args: float or int) -> float:
-=======
 
 
-def compute_geometric_mean(*args: float) -> float:
->>>>>>> 9ebe2fd6
+def compute_geometric_mean(*args: float or int) -> float:
     """
     Return the geometric mean of the argument numbers.
     >>> compute_geometric_mean(2,8)
