--- conflicted
+++ resolved
@@ -1,12 +1,4 @@
 import numpy as np
-<<<<<<< HEAD
-'''
-Swish is a smooth, non-monotonic activation function used in neural networks.
-It is defined by the formula f(x) = x * sigmoid(x).
-Swish combines the benefits of ReLU and sigmoid functions.
-It is differentiable and has been proposed as an alternative to ReLU-based 
-activations to potentially improve model training.
-=======
 
 """
 Swish is a smooth, non-monotonic activation function used in neural networks.
@@ -14,7 +6,6 @@
 Swish combines the benefits of ReLU and sigmoid functions.
 It is differentiable and has been proposed as an alternative
 to ReLU-based activations to potentially improve model training.
->>>>>>> c1aeccfd
 
 For more details: https://en.wikipedia.org/wiki/Swish_function
 """
