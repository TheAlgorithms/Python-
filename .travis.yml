language: python
dist: xenial  # required for Python >= 3.7
python: 3.7
cache: pip
before_install: pip install --upgrade pip setuptools
install: pip install -r requirements.txt
before_script:
  - black --check . || true
<<<<<<< HEAD
  - flake8 . --count --select=E9,F4,F63,F7,F82 --show-source --statistics
=======
  - flake8 . --count --select=E9,F401,F63,F7,F82 --show-source --statistics
>>>>>>> f8e30cfa
script:
  - scripts/validate_filenames.py  # no uppercase, no spaces, in a directory
  - mypy --ignore-missing-imports .
  - pytest . --doctest-modules
after_success:
  - scripts/build_directory_md.py > DIRECTORY.md
  - cat DIRECTORY.md<|MERGE_RESOLUTION|>--- conflicted
+++ resolved
@@ -6,11 +6,7 @@
 install: pip install -r requirements.txt
 before_script:
   - black --check . || true
-<<<<<<< HEAD
   - flake8 . --count --select=E9,F4,F63,F7,F82 --show-source --statistics
-=======
-  - flake8 . --count --select=E9,F401,F63,F7,F82 --show-source --statistics
->>>>>>> f8e30cfa
 script:
   - scripts/validate_filenames.py  # no uppercase, no spaces, in a directory
   - mypy --ignore-missing-imports .
