# Contributed by @Shah-Aayush
# Signing and Verifying with Detection of Tempering.

"""
# Signing and verifying with detection of tempering
- What is signing in blockchain?
> Digital Signing in Blockchain is a process to verify the user's impressions of the transaction. It uses the private key to sign the digital transaction, and its corresponding public key will help to authorize the sender. However, in this way, anyone with the sender's public key can easily decrypt the document.
- What is tampering ?
> A blockchain network uses a distributed ledger system to record transaction data with timestamps and in chronological order. To tamper with such data, the attacker will have to change the information across all the ledgers – all the way back to the very first block.
- How the data is tamper proof in blockchain?
> Each block is connected to all the blocks before and after it. This makes it difficult to tamper with a single record because a hacker would need to change the block containing that record as well as those linked to it to avoid detection.
"""

# installed `pycryptodome` with `pip install pycryptodome`

import binascii
from hashlib import sha512

# uncomment below lines after installing `pycryptodome`.
# from Crypto.Hash import SHA256
# from Crypto.PublicKey import RSA
# from Crypto.Signature.pkcs1_15 import PKCS115_SigScheme

# Remove below code after uncommenting above lines
# start removing...
class RSA:
<<<<<<< HEAD
    def generate(bits:str)->str:
=======
    def generate(self, bits: str) -> str:
>>>>>>> 304fe65e
        return bits


class SHA256:
<<<<<<< HEAD
    def new(hash:str)->str:
=======
    def new(self, hash: str) -> str:
>>>>>>> 304fe65e
        return hash


class PKCS115_SigScheme:
<<<<<<< HEAD
    def generate(data:str)->str:
=======
    def generate(self, data: str) -> str:
>>>>>>> 304fe65e
        return data


# end

# Generate 1024-bit RSA key-pair
key_pair = RSA.generate(bits=1024)
print(f"Public key:  (n={hex(key_pair.n)}, e={hex(key_pair.e)})")
print(f"Private key: (n={hex(key_pair.n)}, d={hex(key_pair.d)})")

# pub_key = hex(key_pair.e)
pub_key = key_pair.publickey()


# RSA sign the message
msg = b"Aayush, focus please!"
hash = int.from_bytes(sha512(msg).digest(), byteorder="big")
signature = pow(hash, key_pair.d, key_pair.n)
print("Signature:", hex(signature))

# RSA verify signature
hash_from_signature = pow(signature, key_pair.e, key_pair.n)
print("Signature valid:", hash == hash_from_signature)


# Sign the message using the PKCS#1 v1.5 signature scheme (RSASP1)
msg = b"Aayush, focus please!"

hash = SHA256.new(msg)
signer = PKCS115_SigScheme(key_pair)
signature = signer.sign(hash)
print("Signature:", binascii.hexlify(signature))

# Verify valid PKCS#1 v1.5 signature (RSAVP1)
msg = b"Aayush, focus please!"
hash = SHA256.new(msg)
verifier = PKCS115_SigScheme(pub_key)
try:
    verifier.verify(hash, signature)
    print("Signature is valid.")
except:
    print("Signature is invalid.")

# Verify invalid PKCS#1 v1.5 signature (RSAVP1)
msg = b"A tampered message"
hash = SHA256.new(msg)
verifier = PKCS115_SigScheme(pub_key)
try:
    verifier.verify(hash, signature)
    print("Signature is valid.")
except:
    print("Signature is invalid.")<|MERGE_RESOLUTION|>--- conflicted
+++ resolved
@@ -24,29 +24,17 @@
 # Remove below code after uncommenting above lines
 # start removing...
 class RSA:
-<<<<<<< HEAD
     def generate(bits:str)->str:
-=======
-    def generate(self, bits: str) -> str:
->>>>>>> 304fe65e
         return bits
 
 
 class SHA256:
-<<<<<<< HEAD
     def new(hash:str)->str:
-=======
-    def new(self, hash: str) -> str:
->>>>>>> 304fe65e
         return hash
 
 
 class PKCS115_SigScheme:
-<<<<<<< HEAD
     def generate(data:str)->str:
-=======
-    def generate(self, data: str) -> str:
->>>>>>> 304fe65e
         return data
 
 
