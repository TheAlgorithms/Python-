--- conflicted
+++ resolved
@@ -35,31 +35,17 @@
             >>> solution.minimumDeviation([8, 8, 8, 8, 8])
             0
         """
-<<<<<<< HEAD
         heapque = [-n * 2 if n % 2 else -n for n in nums]
         heapify(heapque)
         temp_min = -min(heapque, key=lambda num: -num)
         temp_mindeviation = -heapque[0] - temp_min
 
-        while heapque and heapque[0] % 2 == 0:
-            n = heappop(heapque) // 2
-            heappush(heapque, n) 
-            temp_min = min(temp_min, -n)
-            temp_mindeviation = min(temp_mindeviation, -heapque[0] - temp_min)
-        
-=======
-        h = [-n * 2 if n % 2 else -n for n in nums]
-        heapify(h)
-        temp_min = -min(h, key=lambda x: -x)
-        temp_mindeviation = -h[0] - temp_min
-
         while h and h[0] % 2 == 0:
             n = heappop(h) // 2
-            heappush(h, n)
+            heappush(h, n) 
             temp_min = min(temp_min, -n)
             temp_mindeviation = min(temp_mindeviation, -h[0] - temp_min)
-
->>>>>>> 1d42c0a2
+        
         return temp_mindeviation
 
 
