--- conflicted
+++ resolved
@@ -10,7 +10,7 @@
   - 3.5
 
 Usage:
-  - $python3 game_o_life <canvas_size:int>
+  - $python3 game_of_life <canvas_size:int>
 
 Game-Of-Life Rules:
 
@@ -51,13 +51,10 @@
             canvas[i][j] = bool(random.getrandbits(1))
 
 
-<<<<<<< HEAD
-def run(canvas):
-    """This function runs the rules of game through all points, and changes their
-=======
+
 def run(canvas: list[list[bool]]) -> list[list[bool]]:
-    """This  function runs the rules of game through all points, and changes their
->>>>>>> 5cf34d90
+    """
+    This function runs the rules of game through all points, and changes their
     status accordingly.(in the same canvas)
     @Args:
     --
@@ -75,14 +72,7 @@
                 pt, current_canvas[r - 1 : r + 2, c - 1 : c + 2]
             )
 
-<<<<<<< HEAD
     return next_gen_canvas.tolist()
-=======
-    current_canvas = next_gen_canvas
-    del next_gen_canvas  # cleaning memory as we move on.
-    return_canvas: list[list[bool]] = current_canvas.tolist()
-    return return_canvas
->>>>>>> 5cf34d90
 
 
 def __judge_point(pt: bool, neighbours: list[list[bool]]) -> bool:
