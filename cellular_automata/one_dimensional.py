"""
Return an image of 16 generations of one-dimensional cellular automata based on a given
ruleset number
https://mathworld.wolfram.com/ElementaryCellularAutomaton.html
"""

from __future__ import annotations

<<<<<<< HEAD
from PIL import Image #type: ignore
=======
from PIL import Image  # type: ignore
>>>>>>> 71b1202d

# Define the first generation of cells
# fmt: off
CELLS = [[0, 0, 0, 0, 0, 0, 0, 0, 0, 0, 0, 0, 0, 0, 0, 1,
          0, 0, 0, 0, 0, 0, 0, 0, 0, 0, 0, 0, 0, 0, 0]]
# fmt: on


def format_ruleset(ruleset: int) -> list[int]:
    """
    >>> format_ruleset(11100)
    [0, 0, 0, 1, 1, 1, 0, 0]
    >>> format_ruleset(0)
    [0, 0, 0, 0, 0, 0, 0, 0]
    >>> format_ruleset(11111111)
    [1, 1, 1, 1, 1, 1, 1, 1]
    """
    return [int(c) for c in f"{ruleset:08}"[:8]]


def new_generation(cells: list[list[int]], rule: list[int], time: int) -> list[int]:
    population = len(cells[0])  # 31
    next_generation = []
    for i in range(population):
        # Get the neighbors of each cell
        # Handle neighbours outside bounds by using 0 as their value
        left_neighbor = 0 if i == 0 else cells[time][i - 1]
        right_neighbor = 0 if i == population - 1 else cells[time][i + 1]
        # Define a new cell and add it to the new generation
        situation = 7 - int(f"{left_neighbor}{cells[time][i]}{right_neighbor}", 2)
        next_generation.append(rule[situation])
    return next_generation


def generate_image(cells: list[list[int]]) -> Image.Image:
    """
    Convert the cells into a greyscale PIL.Image.Image and return it to the caller.
    >>> from random import random
    >>> cells = [[random() for w in range(31)] for h in range(16)]
    >>> img = generate_image(cells)
    >>> isinstance(img, Image.Image)
    True
    >>> img.width, img.height
    (31, 16)
    """
    # Create the output image
    img = Image.new("RGB", (len(cells[0]), len(cells)))
    pixels = img.load()
    # Generates image
    for w in range(img.width):
        for h in range(img.height):
            color = 255 - int(255 * cells[h][w])
            pixels[w, h] = (color, color, color)
    return img


if __name__ == "__main__":
    rule_num = bin(int(input("Rule:\n").strip()))[2:]
    rule = format_ruleset(int(rule_num))
    for time in range(16):
        CELLS.append(new_generation(CELLS, rule, time))
    img = generate_image(CELLS)
    # Uncomment to save the image
    # img.save(f"rule_{rule_num}.png")
    img.show()<|MERGE_RESOLUTION|>--- conflicted
+++ resolved
@@ -6,11 +6,9 @@
 
 from __future__ import annotations
 
-<<<<<<< HEAD
+
 from PIL import Image #type: ignore
-=======
-from PIL import Image  # type: ignore
->>>>>>> 71b1202d
+
 
 # Define the first generation of cells
 # fmt: off
