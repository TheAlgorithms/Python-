"""
Given two strings, an input string and a pattern,
this program checks if the input string matches the pattern.

Example :
input_string = "baaabab"
pattern = "*****ba*****ab"
Output: True

This problem can be solved using the concept of "DYNAMIC PROGRAMMING".

We create a 2D boolean matrix, where each entry match_matrix[i][j] is True
if the first i characters in input_string match the first j characters
of pattern. We initialize the first row and first column based on specific
rules, then fill up the rest of the matrix using a bottom-up dynamic
programming approach.

The amount of match that will be determined is equal to match_matrix[n][m]
where n and m are lengths of the input_string and pattern respectively.

"""

<<<<<<< HEAD
def is_pattern_match(input_string : str, pattern : str) -> bool:
    """
    >>> is_pattern_match('baaabab','*****ba*****ba')
    False
    >>> is_pattern_match('baaabab','*****ba*****ab')
    True
    >>> is_pattern_match('aa','*')
    True
=======

def is_pattern_match(input_string: str, pattern: str) -> bool:
    """
    is_pattern_match("baaabab","*****ba*****ba")
    >>> False
    is_pattern_match("baaabab","*****ba*****ab")
    >>> True
    is_pattern_match("aa","*")
    >>> True

>>>>>>> c7bad585
    """
    
    input_length = len(input_string)
    pattern_length = len(pattern)

    match_matrix = [
        [False for i in range(pattern_length + 1)] for j in range(input_length + 1)
    ]

    match_matrix[0][0] = True

    for i in range(1, input_length + 1):
        match_matrix[i][0] = False

    for j in range(1, pattern_length + 1):
        if pattern[j - 1] == "*":
            match_matrix[0][j] = match_matrix[0][j - 1]

    for i in range(1, input_length + 1):
        for j in range(1, pattern_length + 1):
            if input_string[i - 1] == pattern[j - 1] or pattern[j - 1] == "?":
                match_matrix[i][j] = match_matrix[i - 1][j - 1]
            elif pattern[j - 1] == "*":
                match_matrix[i][j] = match_matrix[i - 1][j] or match_matrix[i][j - 1]
            else:
                match_matrix[i][j] = False

    return match_matrix[input_length][pattern_length]


if __name__ == "__main__":
    import doctest

    doctest.testmod()

<<<<<<< HEAD
    print(f"{is_pattern_match('baaabab','*****ba*****ab')}")
=======
    print(is_pattern_match("baaabab", "*****ba*****ab"))
>>>>>>> c7bad585
<|MERGE_RESOLUTION|>--- conflicted
+++ resolved
@@ -20,7 +20,6 @@
 
 """
 
-<<<<<<< HEAD
 def is_pattern_match(input_string : str, pattern : str) -> bool:
     """
     >>> is_pattern_match('baaabab','*****ba*****ba')
@@ -29,18 +28,6 @@
     True
     >>> is_pattern_match('aa','*')
     True
-=======
-
-def is_pattern_match(input_string: str, pattern: str) -> bool:
-    """
-    is_pattern_match("baaabab","*****ba*****ba")
-    >>> False
-    is_pattern_match("baaabab","*****ba*****ab")
-    >>> True
-    is_pattern_match("aa","*")
-    >>> True
-
->>>>>>> c7bad585
     """
     
     input_length = len(input_string)
@@ -76,8 +63,4 @@
 
     doctest.testmod()
 
-<<<<<<< HEAD
-    print(f"{is_pattern_match('baaabab','*****ba*****ab')}")
-=======
-    print(is_pattern_match("baaabab", "*****ba*****ab"))
->>>>>>> c7bad585
+    print(f"{is_pattern_match('baaabab','*****ba*****ab')}")