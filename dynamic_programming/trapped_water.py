--- conflicted
+++ resolved
@@ -12,12 +12,7 @@
 on both sides minus height of bar at current position.
 """
 
-
-<<<<<<< HEAD
 def trapped_rainwater(height : list[int]) -> int:
-=======
-def trapped_rainwater(height: list[int] = None) -> int:
->>>>>>> 3f9951d2
     """
     The trapped_rainwater function calculates the total amount of rainwater
     that can be trapped given an array of bar heights.
@@ -36,7 +31,7 @@
 
     left_max = [0] * length
     left_max[0] = height[0]
-    for i, height in enumerate(heights, 1):
+    for i in range(1,length):
         left_max[i] = max(height, left_max[i - 1])
 
     right_max = [0] * length
