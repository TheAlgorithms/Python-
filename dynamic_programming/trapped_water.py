--- conflicted
+++ resolved
@@ -12,12 +12,7 @@
 on both sides minus height of bar at current position.
 """
 
-<<<<<<< HEAD
 def trapped_rainwater(height : list = []) -> int:  
-=======
-
-def trapped_rainwater(height: list = [0, 1, 0, 2, 1, 0, 1, 3, 2, 1, 2, 1]) -> int:
->>>>>>> 7ebd539e
     """
     The trapped_rainwater function calculates the total amount of rainwater
     that can be trapped given an array of bar heights.
