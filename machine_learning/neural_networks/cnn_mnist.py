--- conflicted
+++ resolved
@@ -1,10 +1,9 @@
 """
 Convolutional Neural Network (CNN) for MNIST Classification
 
-Goal: This script builds a deep CNN to classify the MNIST dataset
-    using TensorFlow and Keras. It leverages convolutional layers
-    for feature extraction and pooling layers for down-sampling,
-    followed by fully connected layers for classification.
+Goal: This script builds a deep CNN to classify the MNIST dataset using TensorFlow and Keras. It leverages
+    convolutional layers for feature extraction and pooling layers for down-sampling, followed by fully connected layers
+    for classification.
 
 Objectives:
 - Load and preprocess MNIST data (reshape for CNN input).
@@ -13,12 +12,8 @@
 
 """
 
-<<<<<<< HEAD
 
-# import tensorflow as tf
-=======
 import tensorflow as tf
->>>>>>> e4dcab86
 from tensorflow.keras import layers, models
 from tensorflow.keras.datasets import mnist
 from tensorflow.keras.utils import to_categorical
@@ -27,8 +22,8 @@
 (X_train, y_train), (X_test, y_test) = mnist.load_data()
 
 # Normalize the pixel values (0 to 1)
-X_train = X_train.reshape(-1, 28, 28, 1).astype("float32") / 255
-X_test = X_test.reshape(-1, 28, 28, 1).astype("float32") / 255
+X_train = X_train.reshape(-1, 28, 28, 1).astype('float32') / 255
+X_test = X_test.reshape(-1, 28, 28, 1).astype('float32') / 255
 
 # Convert labels to one-hot encoding
 y_train = to_categorical(y_train, 10)
@@ -38,40 +33,38 @@
 model = models.Sequential()
 
 # 1st Convolutional Layer
-model.add(layers.Conv2D(32, (3, 3), activation="relu", input_shape=(28, 28, 1)))
+model.add(layers.Conv2D(32, (3, 3), activation='relu', input_shape=(28, 28, 1)))
 model.add(layers.MaxPooling2D((2, 2)))
 model.add(layers.BatchNormalization())
 
 # 2nd Convolutional Layer
-model.add(layers.Conv2D(64, (3, 3), activation="relu"))
+model.add(layers.Conv2D(64, (3, 3), activation='relu'))
 model.add(layers.MaxPooling2D((2, 2)))
 model.add(layers.BatchNormalization())
 
 # 3rd Convolutional Layer
-model.add(layers.Conv2D(128, (3, 3), activation="relu"))
+model.add(layers.Conv2D(128, (3, 3), activation='relu'))
 model.add(layers.BatchNormalization())
 
 # Flattening the data before fully connected layers
 model.add(layers.Flatten())
 
 # Fully Connected (Dense) Layer with Dropout for regularization
-model.add(layers.Dense(128, activation="relu"))
+model.add(layers.Dense(128, activation='relu'))
 model.add(layers.Dropout(0.5))
 
 # Output Layer for classification
-model.add(layers.Dense(10, activation="softmax"))
+model.add(layers.Dense(10, activation='softmax'))
 
 # Compile the model
-model.compile(optimizer="adam", loss="categorical_crossentropy", metrics=["accuracy"])
+model.compile(optimizer='adam', loss='categorical_crossentropy', metrics=['accuracy'])
 
 # Display the model summary
 model.summary()
 
 # Train the model
-history = model.fit(
-    X_train, y_train, epochs=5, batch_size=32, validation_data=(X_test, y_test)
-)
+history = model.fit(X_train, y_train, epochs=5, batch_size=32, validation_data=(X_test, y_test))
 
 # Evaluate the model on test data
 test_loss, test_acc = model.evaluate(X_test, y_test, verbose=2)
-print(f"\nTest accuracy: {test_acc}")+print(f'\nTest accuracy: {test_acc}')