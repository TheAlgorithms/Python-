import numpy as np
import pandas as pd


class RidgeRegression:
<<<<<<< HEAD
    def __init__(self, 
                 alpha:float=0.001, 
                 regularization_param:float=0.1, 
                 num_iterations:int=1000) -> None:
        self.alpha:float = alpha
        self.regularization_param:float = regularization_param
        self.num_iterations:int = num_iterations
        self.theta:np.ndarray = None


    def feature_scaling(self, x:np.ndarray)-> tuple[np.ndarray, np.ndarray, np.ndarray]:
        mean = np.mean(x, axis=0)
        std = np.std(x, axis=0)
=======
    def __init__(
        self,
        alpha: float = 0.001,
        regularization_param: float = 0.1,
        num_iterations: int = 1000,
    ) -> None:
        self.alpha: float = alpha
        self.regularization_param: float = regularization_param
        self.num_iterations: int = num_iterations
        self.theta: np.ndarray = None

    def feature_scaling(
        self, X: np.ndarray
    ) -> tuple[np.ndarray, np.ndarray, np.ndarray]:
        mean = np.mean(X, axis=0)
        std = np.std(X, axis=0)
>>>>>>> 2eeb450e

        # avoid division by zero for constant features (std = 0)
        std[std == 0] = 1  # set std=1 for constant features to avoid NaN

        x_scaled = (x - mean) / std
        return x_scaled, mean, std

<<<<<<< HEAD

    def fit(self, x:np.ndarray, y:np.ndarray) -> None:
        x_scaled, mean, std = self.feature_scaling(x)
        m, n = x_scaled.shape
=======
    def fit(self, X: np.ndarray, y: np.ndarray) -> None:
        X_scaled, mean, std = self.feature_scaling(X)
        m, n = X_scaled.shape
>>>>>>> 2eeb450e
        self.theta = np.zeros(n)  # initializing weights to zeros

        for i in range(self.num_iterations):
            predictions = x_scaled.dot(self.theta)
            error = predictions - y

            # computing gradient with L2 regularization
            gradient = (
                x_scaled.T.dot(error) + self.regularization_param * self.theta
            ) / m
            self.theta -= self.alpha * gradient  # updating weights

<<<<<<< HEAD

    def predict(self, x:np.ndarray) -> np.ndarray:
        x_scaled, _, _ = self.feature_scaling(x)
        return x_scaled.dot(self.theta)


    def compute_cost(self, x:np.ndarray, y:np.ndarray) -> float:
        x_scaled, _, _ = self.feature_scaling(x)
=======
    def predict(self, X: np.ndarray) -> np.ndarray:
        X_scaled, _, _ = self.feature_scaling(X)
        return X_scaled.dot(self.theta)

    def compute_cost(self, X: np.ndarray, y: np.ndarray) -> float:
        X_scaled, _, _ = self.feature_scaling(X)
>>>>>>> 2eeb450e
        m = len(y)

        predictions = x_scaled.dot(self.theta)
        cost = (
            1 / (2 * m)) * np.sum((predictions - y) ** 2) + (
                self.regularization_param / (2 * m)
                ) * np.sum(self.theta**2)
        return cost

    def mean_absolute_error(self, y_true: np.ndarray, y_pred: np.ndarray) -> float:
        return np.mean(np.abs(y_true - y_pred))


# Example usage
if __name__ == "__main__":
    df = pd.read_csv("ADRvsRating.csv")
    x = df[["Rating"]].values
    y = df["ADR"].values
    y = (y - np.mean(y)) / np.std(y)

    # added bias term to the feature matrix
<<<<<<< HEAD
    x = np.c_[np.ones(x.shape[0]), x] 
=======
    X = np.c_[np.ones(X.shape[0]), X]
>>>>>>> 2eeb450e

    # initialize and train the ridge regression model
    model = RidgeRegression(alpha=0.01, regularization_param=0.1, num_iterations=1000)
    model.fit(x, y)

    # predictions
    predictions = model.predict(x)

    # results
    print("Optimized Weights:", model.theta)
    print("Cost:", model.compute_cost(x, y))
    print("Mean Absolute Error:", model.mean_absolute_error(y, predictions))<|MERGE_RESOLUTION|>--- conflicted
+++ resolved
@@ -3,27 +3,11 @@
 
 
 class RidgeRegression:
-<<<<<<< HEAD
-    def __init__(self, 
-                 alpha:float=0.001, 
-                 regularization_param:float=0.1, 
-                 num_iterations:int=1000) -> None:
-        self.alpha:float = alpha
-        self.regularization_param:float = regularization_param
-        self.num_iterations:int = num_iterations
-        self.theta:np.ndarray = None
-
-
-    def feature_scaling(self, x:np.ndarray)-> tuple[np.ndarray, np.ndarray, np.ndarray]:
-        mean = np.mean(x, axis=0)
-        std = np.std(x, axis=0)
-=======
-    def __init__(
-        self,
-        alpha: float = 0.001,
-        regularization_param: float = 0.1,
-        num_iterations: int = 1000,
-    ) -> None:
+    def __init__(self,
+            alpha: float = 0.001,
+            regularization_param: float = 0.1,
+            num_iterations: int = 1000,
+            ) -> None:
         self.alpha: float = alpha
         self.regularization_param: float = regularization_param
         self.num_iterations: int = num_iterations
@@ -34,7 +18,6 @@
     ) -> tuple[np.ndarray, np.ndarray, np.ndarray]:
         mean = np.mean(X, axis=0)
         std = np.std(X, axis=0)
->>>>>>> 2eeb450e
 
         # avoid division by zero for constant features (std = 0)
         std[std == 0] = 1  # set std=1 for constant features to avoid NaN
@@ -42,16 +25,9 @@
         x_scaled = (x - mean) / std
         return x_scaled, mean, std
 
-<<<<<<< HEAD
-
-    def fit(self, x:np.ndarray, y:np.ndarray) -> None:
+    def fit(self, x: np.ndarray, y: np.ndarray) -> None:
         x_scaled, mean, std = self.feature_scaling(x)
         m, n = x_scaled.shape
-=======
-    def fit(self, X: np.ndarray, y: np.ndarray) -> None:
-        X_scaled, mean, std = self.feature_scaling(X)
-        m, n = X_scaled.shape
->>>>>>> 2eeb450e
         self.theta = np.zeros(n)  # initializing weights to zeros
 
         for i in range(self.num_iterations):
@@ -64,23 +40,12 @@
             ) / m
             self.theta -= self.alpha * gradient  # updating weights
 
-<<<<<<< HEAD
-
-    def predict(self, x:np.ndarray) -> np.ndarray:
-        x_scaled, _, _ = self.feature_scaling(x)
-        return x_scaled.dot(self.theta)
-
-
-    def compute_cost(self, x:np.ndarray, y:np.ndarray) -> float:
-        x_scaled, _, _ = self.feature_scaling(x)
-=======
     def predict(self, X: np.ndarray) -> np.ndarray:
         X_scaled, _, _ = self.feature_scaling(X)
         return X_scaled.dot(self.theta)
 
-    def compute_cost(self, X: np.ndarray, y: np.ndarray) -> float:
-        X_scaled, _, _ = self.feature_scaling(X)
->>>>>>> 2eeb450e
+    def compute_cost(self, x: np.ndarray, y: np.ndarray) -> float:
+        x_scaled, _, _ = self.feature_scaling(x)
         m = len(y)
 
         predictions = x_scaled.dot(self.theta)
@@ -102,11 +67,7 @@
     y = (y - np.mean(y)) / np.std(y)
 
     # added bias term to the feature matrix
-<<<<<<< HEAD
-    x = np.c_[np.ones(x.shape[0]), x] 
-=======
-    X = np.c_[np.ones(X.shape[0]), X]
->>>>>>> 2eeb450e
+    x = np.c_[np.ones(x.shape[0]), x]
 
     # initialize and train the ridge regression model
     model = RidgeRegression(alpha=0.01, regularization_param=0.1, num_iterations=1000)
