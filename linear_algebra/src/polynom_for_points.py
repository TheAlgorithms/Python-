def points_to_polynomial(coordinates: list[list[int]]) -> str:
    """
    coordinates is a two dimensional matrix: [[x, y], [x, y], ...]
    number of points you want to use

    >>> print(points_to_polynomial([]))
    Traceback (most recent call last):
        ...
    ValueError: The program cannot work out a fitting polynomial.
    >>> print(points_to_polynomial([[]]))
    Traceback (most recent call last):
        ...
    ValueError: The program cannot work out a fitting polynomial.
    >>> print(points_to_polynomial([[1, 0], [2, 0], [3, 0]]))
    f(x)=x^2*0.0+x^1*-0.0+x^0*0.0
    >>> print(points_to_polynomial([[1, 1], [2, 1], [3, 1]]))
    f(x)=x^2*0.0+x^1*-0.0+x^0*1.0
    >>> print(points_to_polynomial([[1, 3], [2, 3], [3, 3]]))
    f(x)=x^2*0.0+x^1*-0.0+x^0*3.0
    >>> print(points_to_polynomial([[1, 1], [2, 2], [3, 3]]))
    f(x)=x^2*0.0+x^1*1.0+x^0*0.0
    >>> print(points_to_polynomial([[1, 1], [2, 4], [3, 9]]))
    f(x)=x^2*1.0+x^1*-0.0+x^0*0.0
    >>> print(points_to_polynomial([[1, 3], [2, 6], [3, 11]]))
    f(x)=x^2*1.0+x^1*-0.0+x^0*2.0
    >>> print(points_to_polynomial([[1, -3], [2, -6], [3, -11]]))
    f(x)=x^2*-1.0+x^1*-0.0+x^0*-2.0
    >>> print(points_to_polynomial([[1, 5], [2, 2], [3, 9]]))
    f(x)=x^2*5.0+x^1*-18.0+x^0*18.0
    """
    if len(coordinates) == 0 or not all(len(pair) == 2 for pair in coordinates):
        return "The program cannot work out a fitting polynomial."

    if len({tuple(pair) for pair in coordinates}) != len(coordinates):
        return "The program cannot work out a fitting polynomial."

    set_x = {x for x, _ in coordinates}
    if len(set_x) == 1:
        return f"x={coordinates[0][0]}"

    if len(set_x) != len(coordinates):
        return "The program cannot work out a fitting polynomial."

    x = len(coordinates)

    count_of_line = 0
    matrix: list[list[float]] = []
    # put the x and x to the power values in a matrix
    while count_of_line < x:
        count_in_line = 0
        a = coordinates[count_of_line][0]
        count_line: list[float] = []
        while count_in_line < x:
            count_line.append(a ** (x - (count_in_line + 1)))
            count_in_line += 1
        matrix.append(count_line)
        count_of_line += 1

    count_of_line = 0
    # put the y values into a vector
    vector: list[float] = []
    while count_of_line < x:
        vector.append(coordinates[count_of_line][1])
        count_of_line += 1

    count = 0

    while count < x:
        zahlen = 0
        while zahlen < x:
            if count == zahlen:
                zahlen += 1
            if zahlen == x:
                break
            bruch = matrix[zahlen][count] / matrix[count][count]
            for counting_columns, item in enumerate(matrix[count]):
                # manipulating all the values in the matrix
                matrix[zahlen][counting_columns] -= item * bruch
            # manipulating the values in the vector
            vector[zahlen] -= vector[count] * bruch
            zahlen += 1
        count += 1

    count = 0
    # make solutions
    solution: list[str] = []
    while count < x:
        solution.append(str(vector[count] / matrix[count][count]))
        count += 1

    count = 0
    solved = "f(x)="

    while count < x:
        remove_e: list[str] = solution[count].split("E")
        if len(remove_e) > 1:
            solution[count] = f"{remove_e[0]}*10^{remove_e[1]}"
        solved += f"x^{x - (count + 1)}*{solution[count]}"
        if count + 1 != x:
            solved += "+"
        count += 1

<<<<<<< HEAD
    elif check == 2:
        return solved
    else:
        raise ValueError("The program cannot work out a fitting polynomial.")
=======
    return solved
>>>>>>> 51708530


if __name__ == "__main__":
    print(points_to_polynomial([]))
    print(points_to_polynomial([[]]))
    print(points_to_polynomial([[1, 0], [2, 0], [3, 0]]))
    print(points_to_polynomial([[1, 1], [2, 1], [3, 1]]))
    print(points_to_polynomial([[1, 3], [2, 3], [3, 3]]))
    print(points_to_polynomial([[1, 1], [2, 2], [3, 3]]))
    print(points_to_polynomial([[1, 1], [2, 4], [3, 9]]))
    print(points_to_polynomial([[1, 3], [2, 6], [3, 11]]))
    print(points_to_polynomial([[1, -3], [2, -6], [3, -11]]))
    print(points_to_polynomial([[1, 5], [2, 2], [3, 9]]))<|MERGE_RESOLUTION|>--- conflicted
+++ resolved
@@ -29,17 +29,17 @@
     f(x)=x^2*5.0+x^1*-18.0+x^0*18.0
     """
     if len(coordinates) == 0 or not all(len(pair) == 2 for pair in coordinates):
-        return "The program cannot work out a fitting polynomial."
+        raise ValueError("The program cannot work out a fitting polynomial.")
 
     if len({tuple(pair) for pair in coordinates}) != len(coordinates):
-        return "The program cannot work out a fitting polynomial."
+        raise ValueError("The program cannot work out a fitting polynomial.")
 
     set_x = {x for x, _ in coordinates}
     if len(set_x) == 1:
         return f"x={coordinates[0][0]}"
 
     if len(set_x) != len(coordinates):
-        return "The program cannot work out a fitting polynomial."
+        raise ValueError("The program cannot work out a fitting polynomial.")
 
     x = len(coordinates)
 
@@ -100,14 +100,7 @@
             solved += "+"
         count += 1
 
-<<<<<<< HEAD
-    elif check == 2:
-        return solved
-    else:
-        raise ValueError("The program cannot work out a fitting polynomial.")
-=======
     return solved
->>>>>>> 51708530
 
 
 if __name__ == "__main__":
