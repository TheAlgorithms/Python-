
## Arithmetic Analysis
  * [Bisection](arithmetic_analysis/bisection.py)
  * [Gaussian Elimination](arithmetic_analysis/gaussian_elimination.py)
  * [In Static Equilibrium](arithmetic_analysis/in_static_equilibrium.py)
  * [Intersection](arithmetic_analysis/intersection.py)
  * [Jacobi Iteration Method](arithmetic_analysis/jacobi_iteration_method.py)
  * [Lu Decomposition](arithmetic_analysis/lu_decomposition.py)
  * [Newton Forward Interpolation](arithmetic_analysis/newton_forward_interpolation.py)
  * [Newton Method](arithmetic_analysis/newton_method.py)
  * [Newton Raphson](arithmetic_analysis/newton_raphson.py)
  * [Newton Raphson New](arithmetic_analysis/newton_raphson_new.py)
  * [Secant Method](arithmetic_analysis/secant_method.py)

## Audio Filters
  * [Butterworth Filter](audio_filters/butterworth_filter.py)
  * [Equal Loudness Filter](audio_filters/equal_loudness_filter.py)
  * [Iir Filter](audio_filters/iir_filter.py)
  * [Show Response](audio_filters/show_response.py)

## Backtracking
  * [All Combinations](backtracking/all_combinations.py)
  * [All Permutations](backtracking/all_permutations.py)
  * [All Subsequences](backtracking/all_subsequences.py)
  * [Coloring](backtracking/coloring.py)
  * [Combination Sum](backtracking/combination_sum.py)
  * [Hamiltonian Cycle](backtracking/hamiltonian_cycle.py)
  * [Knight Tour](backtracking/knight_tour.py)
  * [Minimax](backtracking/minimax.py)
  * [Minmax](backtracking/minmax.py)
  * [N Queens](backtracking/n_queens.py)
  * [N Queens Math](backtracking/n_queens_math.py)
  * [Rat In Maze](backtracking/rat_in_maze.py)
  * [Sudoku](backtracking/sudoku.py)
  * [Sum Of Subsets](backtracking/sum_of_subsets.py)

## Bit Manipulation
  * [Binary And Operator](bit_manipulation/binary_and_operator.py)
  * [Binary Count Setbits](bit_manipulation/binary_count_setbits.py)
  * [Binary Count Trailing Zeros](bit_manipulation/binary_count_trailing_zeros.py)
  * [Binary Or Operator](bit_manipulation/binary_or_operator.py)
  * [Binary Shifts](bit_manipulation/binary_shifts.py)
  * [Binary Twos Complement](bit_manipulation/binary_twos_complement.py)
  * [Binary Xor Operator](bit_manipulation/binary_xor_operator.py)
  * [Count 1S Brian Kernighan Method](bit_manipulation/count_1s_brian_kernighan_method.py)
  * [Count Number Of One Bits](bit_manipulation/count_number_of_one_bits.py)
  * [Gray Code Sequence](bit_manipulation/gray_code_sequence.py)
  * [Highest Set Bit](bit_manipulation/highest_set_bit.py)
  * [Is Even](bit_manipulation/is_even.py)
  * [Reverse Bits](bit_manipulation/reverse_bits.py)
  * [Single Bit Manipulation Operations](bit_manipulation/single_bit_manipulation_operations.py)

## Blockchain
  * [Chinese Remainder Theorem](blockchain/chinese_remainder_theorem.py)
  * [Diophantine Equation](blockchain/diophantine_equation.py)
  * [Modular Division](blockchain/modular_division.py)

## Boolean Algebra
  * [And Gate](boolean_algebra/and_gate.py)
  * [Nand Gate](boolean_algebra/nand_gate.py)
  * [Norgate](boolean_algebra/norgate.py)
  * [Not Gate](boolean_algebra/not_gate.py)
  * [Or Gate](boolean_algebra/or_gate.py)
  * [Quine Mc Cluskey](boolean_algebra/quine_mc_cluskey.py)
  * [Xnor Gate](boolean_algebra/xnor_gate.py)
  * [Xor Gate](boolean_algebra/xor_gate.py)

## Cellular Automata
  * [Conways Game Of Life](cellular_automata/conways_game_of_life.py)
  * [Game Of Life](cellular_automata/game_of_life.py)
  * [Nagel Schrekenberg](cellular_automata/nagel_schrekenberg.py)
  * [One Dimensional](cellular_automata/one_dimensional.py)

## Ciphers
  * [A1Z26](ciphers/a1z26.py)
  * [Affine Cipher](ciphers/affine_cipher.py)
  * [Atbash](ciphers/atbash.py)
  * [Baconian Cipher](ciphers/baconian_cipher.py)
  * [Base16](ciphers/base16.py)
  * [Base32](ciphers/base32.py)
  * [Base64](ciphers/base64.py)
  * [Base85](ciphers/base85.py)
  * [Beaufort Cipher](ciphers/beaufort_cipher.py)
  * [Bifid](ciphers/bifid.py)
  * [Brute Force Caesar Cipher](ciphers/brute_force_caesar_cipher.py)
  * [Caesar Cipher](ciphers/caesar_cipher.py)
  * [Cryptomath Module](ciphers/cryptomath_module.py)
  * [Decrypt Caesar With Chi Squared](ciphers/decrypt_caesar_with_chi_squared.py)
  * [Deterministic Miller Rabin](ciphers/deterministic_miller_rabin.py)
  * [Diffie](ciphers/diffie.py)
  * [Diffie Hellman](ciphers/diffie_hellman.py)
  * [Elgamal Key Generator](ciphers/elgamal_key_generator.py)
  * [Enigma Machine2](ciphers/enigma_machine2.py)
  * [Hill Cipher](ciphers/hill_cipher.py)
  * [Mixed Keyword Cypher](ciphers/mixed_keyword_cypher.py)
  * [Mono Alphabetic Ciphers](ciphers/mono_alphabetic_ciphers.py)
  * [Morse Code](ciphers/morse_code.py)
  * [Onepad Cipher](ciphers/onepad_cipher.py)
  * [Playfair Cipher](ciphers/playfair_cipher.py)
  * [Polybius](ciphers/polybius.py)
  * [Porta Cipher](ciphers/porta_cipher.py)
  * [Rabin Miller](ciphers/rabin_miller.py)
  * [Rail Fence Cipher](ciphers/rail_fence_cipher.py)
  * [Rot13](ciphers/rot13.py)
  * [Rsa Cipher](ciphers/rsa_cipher.py)
  * [Rsa Factorization](ciphers/rsa_factorization.py)
  * [Rsa Key Generator](ciphers/rsa_key_generator.py)
  * [Shuffled Shift Cipher](ciphers/shuffled_shift_cipher.py)
  * [Simple Keyword Cypher](ciphers/simple_keyword_cypher.py)
  * [Simple Substitution Cipher](ciphers/simple_substitution_cipher.py)
  * [Trafid Cipher](ciphers/trafid_cipher.py)
  * [Transposition Cipher](ciphers/transposition_cipher.py)
  * [Transposition Cipher Encrypt Decrypt File](ciphers/transposition_cipher_encrypt_decrypt_file.py)
  * [Vigenere Cipher](ciphers/vigenere_cipher.py)
  * [Xor Cipher](ciphers/xor_cipher.py)

## Compression
  * [Burrows Wheeler](compression/burrows_wheeler.py)
  * [Huffman](compression/huffman.py)
  * [Lempel Ziv](compression/lempel_ziv.py)
  * [Lempel Ziv Decompress](compression/lempel_ziv_decompress.py)
  * [Peak Signal To Noise Ratio](compression/peak_signal_to_noise_ratio.py)
  * [Run Length Encoding](compression/run_length_encoding.py)

## Computer Vision
  * [Cnn Classification](computer_vision/cnn_classification.py)
  * [Flip Augmentation](computer_vision/flip_augmentation.py)
  * [Harris Corner](computer_vision/harris_corner.py)
  * [Horn Schunck](computer_vision/horn_schunck.py)
  * [Mean Threshold](computer_vision/mean_threshold.py)
  * [Mosaic Augmentation](computer_vision/mosaic_augmentation.py)
  * [Pooling Functions](computer_vision/pooling_functions.py)

## Conversions
  * [Astronomical Length Scale Conversion](conversions/astronomical_length_scale_conversion.py)
  * [Binary To Decimal](conversions/binary_to_decimal.py)
  * [Binary To Hexadecimal](conversions/binary_to_hexadecimal.py)
  * [Binary To Octal](conversions/binary_to_octal.py)
  * [Decimal To Any](conversions/decimal_to_any.py)
  * [Decimal To Binary](conversions/decimal_to_binary.py)
  * [Decimal To Binary Recursion](conversions/decimal_to_binary_recursion.py)
  * [Decimal To Hexadecimal](conversions/decimal_to_hexadecimal.py)
  * [Decimal To Octal](conversions/decimal_to_octal.py)
  * [Excel Title To Column](conversions/excel_title_to_column.py)
  * [Hex To Bin](conversions/hex_to_bin.py)
  * [Hexadecimal To Decimal](conversions/hexadecimal_to_decimal.py)
  * [Length Conversion](conversions/length_conversion.py)
  * [Molecular Chemistry](conversions/molecular_chemistry.py)
  * [Octal To Decimal](conversions/octal_to_decimal.py)
  * [Prefix Conversions](conversions/prefix_conversions.py)
  * [Prefix Conversions String](conversions/prefix_conversions_string.py)
  * [Pressure Conversions](conversions/pressure_conversions.py)
  * [Rgb Hsv Conversion](conversions/rgb_hsv_conversion.py)
  * [Roman Numerals](conversions/roman_numerals.py)
  * [Speed Conversions](conversions/speed_conversions.py)
  * [Temperature Conversions](conversions/temperature_conversions.py)
  * [Volume Conversions](conversions/volume_conversions.py)
  * [Weight Conversion](conversions/weight_conversion.py)

## Data Structures
  * Arrays
    * [Permutations](data_structures/arrays/permutations.py)
  * Binary Tree
    * [Avl Tree](data_structures/binary_tree/avl_tree.py)
    * [Basic Binary Tree](data_structures/binary_tree/basic_binary_tree.py)
    * [Binary Search Tree](data_structures/binary_tree/binary_search_tree.py)
    * [Binary Search Tree Recursive](data_structures/binary_tree/binary_search_tree_recursive.py)
    * [Binary Tree Mirror](data_structures/binary_tree/binary_tree_mirror.py)
    * [Binary Tree Node Sum](data_structures/binary_tree/binary_tree_node_sum.py)
    * [Binary Tree Path Sum](data_structures/binary_tree/binary_tree_path_sum.py)
    * [Binary Tree Traversals](data_structures/binary_tree/binary_tree_traversals.py)
    * [Diff Views Of Binary Tree](data_structures/binary_tree/diff_views_of_binary_tree.py)
    * [Fenwick Tree](data_structures/binary_tree/fenwick_tree.py)
    * [Inorder Tree Traversal 2022](data_structures/binary_tree/inorder_tree_traversal_2022.py)
    * [Lazy Segment Tree](data_structures/binary_tree/lazy_segment_tree.py)
    * [Lowest Common Ancestor](data_structures/binary_tree/lowest_common_ancestor.py)
    * [Maximum Fenwick Tree](data_structures/binary_tree/maximum_fenwick_tree.py)
    * [Merge Two Binary Trees](data_structures/binary_tree/merge_two_binary_trees.py)
    * [Non Recursive Segment Tree](data_structures/binary_tree/non_recursive_segment_tree.py)
    * [Number Of Possible Binary Trees](data_structures/binary_tree/number_of_possible_binary_trees.py)
    * [Red Black Tree](data_structures/binary_tree/red_black_tree.py)
    * [Segment Tree](data_structures/binary_tree/segment_tree.py)
    * [Segment Tree Other](data_structures/binary_tree/segment_tree_other.py)
    * [Treap](data_structures/binary_tree/treap.py)
    * [Wavelet Tree](data_structures/binary_tree/wavelet_tree.py)
  * Disjoint Set
    * [Alternate Disjoint Set](data_structures/disjoint_set/alternate_disjoint_set.py)
    * [Disjoint Set](data_structures/disjoint_set/disjoint_set.py)
  * Hashing
    * [Double Hash](data_structures/hashing/double_hash.py)
    * [Hash Table](data_structures/hashing/hash_table.py)
    * [Hash Table With Linked List](data_structures/hashing/hash_table_with_linked_list.py)
    * Number Theory
      * [Prime Numbers](data_structures/hashing/number_theory/prime_numbers.py)
    * [Quadratic Probing](data_structures/hashing/quadratic_probing.py)
  * Heap
    * [Binomial Heap](data_structures/heap/binomial_heap.py)
    * [Heap](data_structures/heap/heap.py)
    * [Heap Generic](data_structures/heap/heap_generic.py)
    * [Max Heap](data_structures/heap/max_heap.py)
    * [Min Heap](data_structures/heap/min_heap.py)
    * [Randomized Heap](data_structures/heap/randomized_heap.py)
    * [Skew Heap](data_structures/heap/skew_heap.py)
  * Linked List
    * [Circular Linked List](data_structures/linked_list/circular_linked_list.py)
    * [Deque Doubly](data_structures/linked_list/deque_doubly.py)
    * [Doubly Linked List](data_structures/linked_list/doubly_linked_list.py)
    * [Doubly Linked List Two](data_structures/linked_list/doubly_linked_list_two.py)
    * [From Sequence](data_structures/linked_list/from_sequence.py)
    * [Has Loop](data_structures/linked_list/has_loop.py)
    * [Is Palindrome](data_structures/linked_list/is_palindrome.py)
    * [Merge Two Lists](data_structures/linked_list/merge_two_lists.py)
    * [Middle Element Of Linked List](data_structures/linked_list/middle_element_of_linked_list.py)
    * [Print Reverse](data_structures/linked_list/print_reverse.py)
    * [Singly Linked List](data_structures/linked_list/singly_linked_list.py)
    * [Skip List](data_structures/linked_list/skip_list.py)
    * [Swap Nodes](data_structures/linked_list/swap_nodes.py)
  * Queue
    * [Circular Queue](data_structures/queue/circular_queue.py)
    * [Circular Queue Linked List](data_structures/queue/circular_queue_linked_list.py)
    * [Double Ended Queue](data_structures/queue/double_ended_queue.py)
    * [Linked Queue](data_structures/queue/linked_queue.py)
    * [Priority Queue Using List](data_structures/queue/priority_queue_using_list.py)
    * [Queue On List](data_structures/queue/queue_on_list.py)
    * [Queue On Pseudo Stack](data_structures/queue/queue_on_pseudo_stack.py)
  * Stacks
    * [Balanced Parentheses](data_structures/stacks/balanced_parentheses.py)
    * [Dijkstras Two Stack Algorithm](data_structures/stacks/dijkstras_two_stack_algorithm.py)
    * [Evaluate Postfix Notations](data_structures/stacks/evaluate_postfix_notations.py)
    * [Infix To Postfix Conversion](data_structures/stacks/infix_to_postfix_conversion.py)
    * [Infix To Prefix Conversion](data_structures/stacks/infix_to_prefix_conversion.py)
    * [Next Greater Element](data_structures/stacks/next_greater_element.py)
    * [Postfix Evaluation](data_structures/stacks/postfix_evaluation.py)
    * [Prefix Evaluation](data_structures/stacks/prefix_evaluation.py)
    * [Stack](data_structures/stacks/stack.py)
    * [Stack With Doubly Linked List](data_structures/stacks/stack_with_doubly_linked_list.py)
    * [Stack With Singly Linked List](data_structures/stacks/stack_with_singly_linked_list.py)
    * [Stock Span Problem](data_structures/stacks/stock_span_problem.py)
  * Trie
    * [Trie](data_structures/trie/trie.py)

## Digital Image Processing
  * [Change Brightness](digital_image_processing/change_brightness.py)
  * [Change Contrast](digital_image_processing/change_contrast.py)
  * [Convert To Negative](digital_image_processing/convert_to_negative.py)
  * Dithering
    * [Burkes](digital_image_processing/dithering/burkes.py)
  * Edge Detection
    * [Canny](digital_image_processing/edge_detection/canny.py)
  * Filters
    * [Bilateral Filter](digital_image_processing/filters/bilateral_filter.py)
    * [Convolve](digital_image_processing/filters/convolve.py)
    * [Gabor Filter](digital_image_processing/filters/gabor_filter.py)
    * [Gaussian Filter](digital_image_processing/filters/gaussian_filter.py)
    * [Local Binary Pattern](digital_image_processing/filters/local_binary_pattern.py)
    * [Median Filter](digital_image_processing/filters/median_filter.py)
    * [Sobel Filter](digital_image_processing/filters/sobel_filter.py)
  * Histogram Equalization
    * [Histogram Stretch](digital_image_processing/histogram_equalization/histogram_stretch.py)
  * [Index Calculation](digital_image_processing/index_calculation.py)
  * Morphological Operations
    * [Dilation Operation](digital_image_processing/morphological_operations/dilation_operation.py)
    * [Erosion Operation](digital_image_processing/morphological_operations/erosion_operation.py)
  * Resize
    * [Resize](digital_image_processing/resize/resize.py)
  * Rotation
    * [Rotation](digital_image_processing/rotation/rotation.py)
  * [Sepia](digital_image_processing/sepia.py)
  * [Test Digital Image Processing](digital_image_processing/test_digital_image_processing.py)

## Divide And Conquer
  * [Closest Pair Of Points](divide_and_conquer/closest_pair_of_points.py)
  * [Convex Hull](divide_and_conquer/convex_hull.py)
  * [Heaps Algorithm](divide_and_conquer/heaps_algorithm.py)
  * [Heaps Algorithm Iterative](divide_and_conquer/heaps_algorithm_iterative.py)
  * [Inversions](divide_and_conquer/inversions.py)
  * [Kth Order Statistic](divide_and_conquer/kth_order_statistic.py)
  * [Max Difference Pair](divide_and_conquer/max_difference_pair.py)
  * [Max Subarray Sum](divide_and_conquer/max_subarray_sum.py)
  * [Mergesort](divide_and_conquer/mergesort.py)
  * [Peak](divide_and_conquer/peak.py)
  * [Power](divide_and_conquer/power.py)
  * [Strassen Matrix Multiplication](divide_and_conquer/strassen_matrix_multiplication.py)

## Dynamic Programming
  * [Abbreviation](dynamic_programming/abbreviation.py)
  * [All Construct](dynamic_programming/all_construct.py)
  * [Bitmask](dynamic_programming/bitmask.py)
  * [Catalan Numbers](dynamic_programming/catalan_numbers.py)
  * [Climbing Stairs](dynamic_programming/climbing_stairs.py)
  * [Combination Sum Iv](dynamic_programming/combination_sum_iv.py)
  * [Edit Distance](dynamic_programming/edit_distance.py)
  * [Factorial](dynamic_programming/factorial.py)
  * [Fast Fibonacci](dynamic_programming/fast_fibonacci.py)
  * [Fibonacci](dynamic_programming/fibonacci.py)
  * [Fizz Buzz](dynamic_programming/fizz_buzz.py)
  * [Floyd Warshall](dynamic_programming/floyd_warshall.py)
  * [Integer Partition](dynamic_programming/integer_partition.py)
  * [Iterating Through Submasks](dynamic_programming/iterating_through_submasks.py)
  * [Knapsack](dynamic_programming/knapsack.py)
  * [Longest Common Subsequence](dynamic_programming/longest_common_subsequence.py)
  * [Longest Common Substring](dynamic_programming/longest_common_substring.py)
  * [Longest Increasing Subsequence](dynamic_programming/longest_increasing_subsequence.py)
  * [Longest Increasing Subsequence O(Nlogn)](dynamic_programming/longest_increasing_subsequence_o(nlogn).py)
  * [Longest Sub Array](dynamic_programming/longest_sub_array.py)
  * [Matrix Chain Order](dynamic_programming/matrix_chain_order.py)
  * [Max Non Adjacent Sum](dynamic_programming/max_non_adjacent_sum.py)
  * [Max Sub Array](dynamic_programming/max_sub_array.py)
  * [Max Sum Contiguous Subsequence](dynamic_programming/max_sum_contiguous_subsequence.py)
  * [Minimum Coin Change](dynamic_programming/minimum_coin_change.py)
  * [Minimum Cost Path](dynamic_programming/minimum_cost_path.py)
  * [Minimum Partition](dynamic_programming/minimum_partition.py)
  * [Minimum Squares To Represent A Number](dynamic_programming/minimum_squares_to_represent_a_number.py)
  * [Minimum Steps To One](dynamic_programming/minimum_steps_to_one.py)
  * [Optimal Binary Search Tree](dynamic_programming/optimal_binary_search_tree.py)
  * [Rod Cutting](dynamic_programming/rod_cutting.py)
  * [Subset Generation](dynamic_programming/subset_generation.py)
  * [Sum Of Subset](dynamic_programming/sum_of_subset.py)
  * [Viterbi](dynamic_programming/viterbi.py)

## Electronics
  * [Carrier Concentration](electronics/carrier_concentration.py)
  * [Coulombs Law](electronics/coulombs_law.py)
  * [Electric Conductivity](electronics/electric_conductivity.py)
  * [Electric Power](electronics/electric_power.py)
  * [Electrical Impedance](electronics/electrical_impedance.py)
  * [Ohms Law](electronics/ohms_law.py)
  * [Resonant Frequency](electronics/resonant_frequency.py)

## File Transfer
  * [Receive File](file_transfer/receive_file.py)
  * [Send File](file_transfer/send_file.py)
  * Tests
    * [Test Send File](file_transfer/tests/test_send_file.py)

## Financial
  * [Equated Monthly Installments](financial/equated_monthly_installments.py)
  * [Interest](financial/interest.py)
  * [Price Plus Tax](financial/price_plus_tax.py)

## Fractals
  * [Julia Sets](fractals/julia_sets.py)
  * [Koch Snowflake](fractals/koch_snowflake.py)
  * [Mandelbrot](fractals/mandelbrot.py)
  * [Sierpinski Triangle](fractals/sierpinski_triangle.py)

## Fuzzy Logic
  * [Fuzzy Operations](fuzzy_logic/fuzzy_operations.py)

## Genetic Algorithm
  * [Basic String](genetic_algorithm/basic_string.py)

## Geodesy
  * [Haversine Distance](geodesy/haversine_distance.py)
  * [Lamberts Ellipsoidal Distance](geodesy/lamberts_ellipsoidal_distance.py)

## Graphics
  * [Bezier Curve](graphics/bezier_curve.py)
  * [Vector3 For 2D Rendering](graphics/vector3_for_2d_rendering.py)

## Graphs
  * [A Star](graphs/a_star.py)
  * [Articulation Points](graphs/articulation_points.py)
  * [Basic Graphs](graphs/basic_graphs.py)
  * [Bellman Ford](graphs/bellman_ford.py)
  * [Bidirectional A Star](graphs/bidirectional_a_star.py)
  * [Bidirectional Breadth First Search](graphs/bidirectional_breadth_first_search.py)
  * [Boruvka](graphs/boruvka.py)
  * [Breadth First Search](graphs/breadth_first_search.py)
  * [Breadth First Search 2](graphs/breadth_first_search_2.py)
  * [Breadth First Search Shortest Path](graphs/breadth_first_search_shortest_path.py)
  * [Breadth First Search Shortest Path 2](graphs/breadth_first_search_shortest_path_2.py)
  * [Breadth First Search Zero One Shortest Path](graphs/breadth_first_search_zero_one_shortest_path.py)
  * [Check Bipartite Graph Bfs](graphs/check_bipartite_graph_bfs.py)
  * [Check Bipartite Graph Dfs](graphs/check_bipartite_graph_dfs.py)
  * [Check Cycle](graphs/check_cycle.py)
  * [Connected Components](graphs/connected_components.py)
  * [Depth First Search](graphs/depth_first_search.py)
  * [Depth First Search 2](graphs/depth_first_search_2.py)
  * [Dijkstra](graphs/dijkstra.py)
  * [Dijkstra 2](graphs/dijkstra_2.py)
  * [Dijkstra Algorithm](graphs/dijkstra_algorithm.py)
  * [Dijkstra Alternate](graphs/dijkstra_alternate.py)
  * [Dinic](graphs/dinic.py)
  * [Directed And Undirected (Weighted) Graph](graphs/directed_and_undirected_(weighted)_graph.py)
  * [Edmonds Karp Multiple Source And Sink](graphs/edmonds_karp_multiple_source_and_sink.py)
  * [Eulerian Path And Circuit For Undirected Graph](graphs/eulerian_path_and_circuit_for_undirected_graph.py)
  * [Even Tree](graphs/even_tree.py)
  * [Finding Bridges](graphs/finding_bridges.py)
  * [Frequent Pattern Graph Miner](graphs/frequent_pattern_graph_miner.py)
  * [G Topological Sort](graphs/g_topological_sort.py)
  * [Gale Shapley Bigraph](graphs/gale_shapley_bigraph.py)
  * [Graph List](graphs/graph_list.py)
  * [Graph Matrix](graphs/graph_matrix.py)
  * [Graphs Floyd Warshall](graphs/graphs_floyd_warshall.py)
  * [Greedy Best First](graphs/greedy_best_first.py)
  * [Greedy Min Vertex Cover](graphs/greedy_min_vertex_cover.py)
  * [Kahns Algorithm Long](graphs/kahns_algorithm_long.py)
  * [Kahns Algorithm Topo](graphs/kahns_algorithm_topo.py)
  * [Karger](graphs/karger.py)
  * [Markov Chain](graphs/markov_chain.py)
  * [Matching Min Vertex Cover](graphs/matching_min_vertex_cover.py)
  * [Minimum Path Sum](graphs/minimum_path_sum.py)
  * [Minimum Spanning Tree Boruvka](graphs/minimum_spanning_tree_boruvka.py)
  * [Minimum Spanning Tree Kruskal](graphs/minimum_spanning_tree_kruskal.py)
  * [Minimum Spanning Tree Kruskal2](graphs/minimum_spanning_tree_kruskal2.py)
  * [Minimum Spanning Tree Prims](graphs/minimum_spanning_tree_prims.py)
  * [Minimum Spanning Tree Prims2](graphs/minimum_spanning_tree_prims2.py)
  * [Multi Heuristic Astar](graphs/multi_heuristic_astar.py)
  * [Page Rank](graphs/page_rank.py)
  * [Prim](graphs/prim.py)
  * [Random Graph Generator](graphs/random_graph_generator.py)
  * [Scc Kosaraju](graphs/scc_kosaraju.py)
  * [Strongly Connected Components](graphs/strongly_connected_components.py)
  * [Tarjans Scc](graphs/tarjans_scc.py)
  * Tests
    * [Test Min Spanning Tree Kruskal](graphs/tests/test_min_spanning_tree_kruskal.py)
    * [Test Min Spanning Tree Prim](graphs/tests/test_min_spanning_tree_prim.py)

## Greedy Methods
  * [Fractional Knapsack](greedy_methods/fractional_knapsack.py)
  * [Fractional Knapsack 2](greedy_methods/fractional_knapsack_2.py)
  * [Optimal Merge Pattern](greedy_methods/optimal_merge_pattern.py)

## Hashes
  * [Adler32](hashes/adler32.py)
  * [Chaos Machine](hashes/chaos_machine.py)
  * [Djb2](hashes/djb2.py)
  * [Enigma Machine](hashes/enigma_machine.py)
  * [Hamming Code](hashes/hamming_code.py)
  * [Luhn](hashes/luhn.py)
  * [Md5](hashes/md5.py)
  * [Sdbm](hashes/sdbm.py)
  * [Sha1](hashes/sha1.py)
  * [Sha256](hashes/sha256.py)

## Knapsack
  * [Greedy Knapsack](knapsack/greedy_knapsack.py)
  * [Knapsack](knapsack/knapsack.py)
  * [Recursive Approach Knapsack](knapsack/recursive_approach_knapsack.py)
  * Tests
    * [Test Greedy Knapsack](knapsack/tests/test_greedy_knapsack.py)
    * [Test Knapsack](knapsack/tests/test_knapsack.py)

## Linear Algebra
  * Src
    * [Conjugate Gradient](linear_algebra/src/conjugate_gradient.py)
    * [Lib](linear_algebra/src/lib.py)
    * [Polynom For Points](linear_algebra/src/polynom_for_points.py)
    * [Power Iteration](linear_algebra/src/power_iteration.py)
    * [Rayleigh Quotient](linear_algebra/src/rayleigh_quotient.py)
    * [Schur Complement](linear_algebra/src/schur_complement.py)
    * [Test Linear Algebra](linear_algebra/src/test_linear_algebra.py)
    * [Transformations 2D](linear_algebra/src/transformations_2d.py)

## Machine Learning
  * [Astar](machine_learning/astar.py)
  * [Data Transformations](machine_learning/data_transformations.py)
  * [Decision Tree](machine_learning/decision_tree.py)
  * Forecasting
    * [Run](machine_learning/forecasting/run.py)
  * [Gaussian Naive Bayes](machine_learning/gaussian_naive_bayes.py)
  * [Gradient Boosting Regressor](machine_learning/gradient_boosting_regressor.py)
  * [Gradient Descent](machine_learning/gradient_descent.py)
  * [K Means Clust](machine_learning/k_means_clust.py)
  * [K Nearest Neighbours](machine_learning/k_nearest_neighbours.py)
  * [Knn Sklearn](machine_learning/knn_sklearn.py)
  * [Linear Discriminant Analysis](machine_learning/linear_discriminant_analysis.py)
  * [Linear Regression](machine_learning/linear_regression.py)
  * Local Weighted Learning
    * [Local Weighted Learning](machine_learning/local_weighted_learning/local_weighted_learning.py)
  * [Logistic Regression](machine_learning/logistic_regression.py)
  * Lstm
    * [Lstm Prediction](machine_learning/lstm/lstm_prediction.py)
  * [Multilayer Perceptron Classifier](machine_learning/multilayer_perceptron_classifier.py)
  * [Polymonial Regression](machine_learning/polymonial_regression.py)
  * [Random Forest Classifier](machine_learning/random_forest_classifier.py)
  * [Random Forest Regressor](machine_learning/random_forest_regressor.py)
  * [Scoring Functions](machine_learning/scoring_functions.py)
  * [Self Organizing Map](machine_learning/self_organizing_map.py)
  * [Sequential Minimum Optimization](machine_learning/sequential_minimum_optimization.py)
  * [Similarity Search](machine_learning/similarity_search.py)
  * [Support Vector Machines](machine_learning/support_vector_machines.py)
  * [Word Frequency Functions](machine_learning/word_frequency_functions.py)
  * [Xgboost Classifier](machine_learning/xgboost_classifier.py)
  * [Xgboost Regressor](machine_learning/xgboost_regressor.py)

## Maths
  * [3N Plus 1](maths/3n_plus_1.py)
  * [Abs](maths/abs.py)
  * [Abs Max](maths/abs_max.py)
  * [Abs Min](maths/abs_min.py)
  * [Add](maths/add.py)
  * [Aliquot Sum](maths/aliquot_sum.py)
  * [Allocation Number](maths/allocation_number.py)
  * [Arc Length](maths/arc_length.py)
  * [Area](maths/area.py)
  * [Area Under Curve](maths/area_under_curve.py)
  * [Armstrong Numbers](maths/armstrong_numbers.py)
  * [Average Absolute Deviation](maths/average_absolute_deviation.py)
  * [Average Mean](maths/average_mean.py)
  * [Average Median](maths/average_median.py)
  * [Average Mode](maths/average_mode.py)
  * [Bailey Borwein Plouffe](maths/bailey_borwein_plouffe.py)
  * [Basic Maths](maths/basic_maths.py)
  * [Binary Exp Mod](maths/binary_exp_mod.py)
  * [Binary Exponentiation](maths/binary_exponentiation.py)
  * [Binary Exponentiation 2](maths/binary_exponentiation_2.py)
  * [Binary Exponentiation 3](maths/binary_exponentiation_3.py)
  * [Binomial Coefficient](maths/binomial_coefficient.py)
  * [Binomial Distribution](maths/binomial_distribution.py)
  * [Bisection](maths/bisection.py)
  * [Carmichael Number](maths/carmichael_number.py)
  * [Catalan Number](maths/catalan_number.py)
  * [Ceil](maths/ceil.py)
  * [Check Polygon](maths/check_polygon.py)
  * [Chudnovsky Algorithm](maths/chudnovsky_algorithm.py)
  * [Collatz Sequence](maths/collatz_sequence.py)
  * [Combinations](maths/combinations.py)
  * [Decimal Isolate](maths/decimal_isolate.py)
  * [Double Factorial Iterative](maths/double_factorial_iterative.py)
  * [Double Factorial Recursive](maths/double_factorial_recursive.py)
  * [Entropy](maths/entropy.py)
  * [Euclidean Distance](maths/euclidean_distance.py)
  * [Euclidean Gcd](maths/euclidean_gcd.py)
  * [Euler Method](maths/euler_method.py)
  * [Euler Modified](maths/euler_modified.py)
  * [Eulers Totient](maths/eulers_totient.py)
  * [Extended Euclidean Algorithm](maths/extended_euclidean_algorithm.py)
  * [Factorial Iterative](maths/factorial_iterative.py)
  * [Factorial Recursive](maths/factorial_recursive.py)
  * [Factors](maths/factors.py)
  * [Fermat Little Theorem](maths/fermat_little_theorem.py)
  * [Fibonacci](maths/fibonacci.py)
  * [Find Max](maths/find_max.py)
  * [Find Max Recursion](maths/find_max_recursion.py)
  * [Find Min](maths/find_min.py)
  * [Find Min Recursion](maths/find_min_recursion.py)
  * [Floor](maths/floor.py)
  * [Gamma](maths/gamma.py)
  * [Gamma Recursive](maths/gamma_recursive.py)
  * [Gaussian](maths/gaussian.py)
  * [Gaussian Error Linear Unit](maths/gaussian_error_linear_unit.py)
  * [Greatest Common Divisor](maths/greatest_common_divisor.py)
  * [Greedy Coin Change](maths/greedy_coin_change.py)
  * [Hamming Numbers](maths/hamming_numbers.py)
  * [Hardy Ramanujanalgo](maths/hardy_ramanujanalgo.py)
  * [Integration By Simpson Approx](maths/integration_by_simpson_approx.py)
  * [Is Ip V4 Address Valid](maths/is_ip_v4_address_valid.py)
  * [Is Square Free](maths/is_square_free.py)
  * [Jaccard Similarity](maths/jaccard_similarity.py)
  * [Kadanes](maths/kadanes.py)
  * [Karatsuba](maths/karatsuba.py)
  * [Krishnamurthy Number](maths/krishnamurthy_number.py)
  * [Kth Lexicographic Permutation](maths/kth_lexicographic_permutation.py)
  * [Largest Of Very Large Numbers](maths/largest_of_very_large_numbers.py)
  * [Largest Subarray Sum](maths/largest_subarray_sum.py)
  * [Least Common Multiple](maths/least_common_multiple.py)
  * [Line Length](maths/line_length.py)
  * [Lucas Lehmer Primality Test](maths/lucas_lehmer_primality_test.py)
  * [Lucas Series](maths/lucas_series.py)
  * [Maclaurin Series](maths/maclaurin_series.py)
  * [Matrix Exponentiation](maths/matrix_exponentiation.py)
  * [Max Sum Sliding Window](maths/max_sum_sliding_window.py)
  * [Median Of Two Arrays](maths/median_of_two_arrays.py)
  * [Miller Rabin](maths/miller_rabin.py)
  * [Mobius Function](maths/mobius_function.py)
  * [Modular Exponential](maths/modular_exponential.py)
  * [Monte Carlo](maths/monte_carlo.py)
  * [Monte Carlo Dice](maths/monte_carlo_dice.py)
  * [Nevilles Method](maths/nevilles_method.py)
  * [Newton Raphson](maths/newton_raphson.py)
  * [Number Of Digits](maths/number_of_digits.py)
  * [Numerical Integration](maths/numerical_integration.py)
  * [Perfect Cube](maths/perfect_cube.py)
  * [Perfect Number](maths/perfect_number.py)
  * [Perfect Square](maths/perfect_square.py)
  * [Persistence](maths/persistence.py)
  * [Pi Monte Carlo Estimation](maths/pi_monte_carlo_estimation.py)
  * [Points Are Collinear 3D](maths/points_are_collinear_3d.py)
  * [Pollard Rho](maths/pollard_rho.py)
  * [Polynomial Evaluation](maths/polynomial_evaluation.py)
  * [Power Using Recursion](maths/power_using_recursion.py)
  * [Prime Check](maths/prime_check.py)
  * [Prime Factors](maths/prime_factors.py)
  * [Prime Numbers](maths/prime_numbers.py)
  * [Prime Sieve Eratosthenes](maths/prime_sieve_eratosthenes.py)
  * [Primelib](maths/primelib.py)
  * [Proth Number](maths/proth_number.py)
  * [Pythagoras](maths/pythagoras.py)
  * [Qr Decomposition](maths/qr_decomposition.py)
  * [Quadratic Equations Complex Numbers](maths/quadratic_equations_complex_numbers.py)
  * [Radians](maths/radians.py)
  * [Radix2 Fft](maths/radix2_fft.py)
  * [Relu](maths/relu.py)
  * [Runge Kutta](maths/runge_kutta.py)
  * [Segmented Sieve](maths/segmented_sieve.py)
  * Series
    * [Arithmetic](maths/series/arithmetic.py)
    * [Geometric](maths/series/geometric.py)
    * [Geometric Series](maths/series/geometric_series.py)
    * [Harmonic](maths/series/harmonic.py)
    * [Harmonic Series](maths/series/harmonic_series.py)
    * [Hexagonal Numbers](maths/series/hexagonal_numbers.py)
    * [P Series](maths/series/p_series.py)
  * [Sieve Of Eratosthenes](maths/sieve_of_eratosthenes.py)
  * [Sigmoid](maths/sigmoid.py)
  * [Sigmoid Linear Unit](maths/sigmoid_linear_unit.py)
  * [Signum](maths/signum.py)
  * [Simpson Rule](maths/simpson_rule.py)
  * [Sin](maths/sin.py)
  * [Sock Merchant](maths/sock_merchant.py)
  * [Softmax](maths/softmax.py)
  * [Square Root](maths/square_root.py)
  * [Sum Of Arithmetic Series](maths/sum_of_arithmetic_series.py)
  * [Sum Of Digits](maths/sum_of_digits.py)
  * [Sum Of Geometric Progression](maths/sum_of_geometric_progression.py)
<<<<<<< HEAD
  * [Sumset](maths/sumset.py)
=======
  * [Sum Of Harmonic Series](maths/sum_of_harmonic_series.py)
>>>>>>> fcfe35c3
  * [Sylvester Sequence](maths/sylvester_sequence.py)
  * [Test Prime Check](maths/test_prime_check.py)
  * [Trapezoidal Rule](maths/trapezoidal_rule.py)
  * [Triplet Sum](maths/triplet_sum.py)
  * [Two Pointer](maths/two_pointer.py)
  * [Two Sum](maths/two_sum.py)
  * [Ugly Numbers](maths/ugly_numbers.py)
  * [Volume](maths/volume.py)
  * [Weird Number](maths/weird_number.py)
  * [Zellers Congruence](maths/zellers_congruence.py)

## Matrix
  * [Binary Search Matrix](matrix/binary_search_matrix.py)
  * [Count Islands In Matrix](matrix/count_islands_in_matrix.py)
  * [Count Paths](matrix/count_paths.py)
  * [Cramers Rule 2X2](matrix/cramers_rule_2x2.py)
  * [Inverse Of Matrix](matrix/inverse_of_matrix.py)
  * [Largest Square Area In Matrix](matrix/largest_square_area_in_matrix.py)
  * [Matrix Class](matrix/matrix_class.py)
  * [Matrix Operation](matrix/matrix_operation.py)
  * [Max Area Of Island](matrix/max_area_of_island.py)
  * [Nth Fibonacci Using Matrix Exponentiation](matrix/nth_fibonacci_using_matrix_exponentiation.py)
  * [Rotate Matrix](matrix/rotate_matrix.py)
  * [Searching In Sorted Matrix](matrix/searching_in_sorted_matrix.py)
  * [Sherman Morrison](matrix/sherman_morrison.py)
  * [Spiral Print](matrix/spiral_print.py)
  * Tests
    * [Test Matrix Operation](matrix/tests/test_matrix_operation.py)

## Networking Flow
  * [Ford Fulkerson](networking_flow/ford_fulkerson.py)
  * [Minimum Cut](networking_flow/minimum_cut.py)

## Neural Network
  * [2 Hidden Layers Neural Network](neural_network/2_hidden_layers_neural_network.py)
  * [Back Propagation Neural Network](neural_network/back_propagation_neural_network.py)
  * [Convolution Neural Network](neural_network/convolution_neural_network.py)
  * [Perceptron](neural_network/perceptron.py)
  * [Simple Neural Network](neural_network/simple_neural_network.py)

## Other
  * [Activity Selection](other/activity_selection.py)
  * [Alternative List Arrange](other/alternative_list_arrange.py)
  * [Check Strong Password](other/check_strong_password.py)
  * [Davisb Putnamb Logemannb Loveland](other/davisb_putnamb_logemannb_loveland.py)
  * [Dijkstra Bankers Algorithm](other/dijkstra_bankers_algorithm.py)
  * [Doomsday](other/doomsday.py)
  * [Fischer Yates Shuffle](other/fischer_yates_shuffle.py)
  * [Gauss Easter](other/gauss_easter.py)
  * [Graham Scan](other/graham_scan.py)
  * [Greedy](other/greedy.py)
  * [Least Recently Used](other/least_recently_used.py)
  * [Lfu Cache](other/lfu_cache.py)
  * [Linear Congruential Generator](other/linear_congruential_generator.py)
  * [Lru Cache](other/lru_cache.py)
  * [Magicdiamondpattern](other/magicdiamondpattern.py)
  * [Maximum Subarray](other/maximum_subarray.py)
  * [Nested Brackets](other/nested_brackets.py)
  * [Password Generator](other/password_generator.py)
  * [Scoring Algorithm](other/scoring_algorithm.py)
  * [Sdes](other/sdes.py)
  * [Tower Of Hanoi](other/tower_of_hanoi.py)

## Physics
  * [Casimir Effect](physics/casimir_effect.py)
  * [Centripetal Force](physics/centripetal_force.py)
  * [Horizontal Projectile Motion](physics/horizontal_projectile_motion.py)
<<<<<<< HEAD
  * [Lorentz Transformation Four Vector](physics/lorentz_transformation_four_vector.py)
=======
  * [Kinetic Energy](physics/kinetic_energy.py)
  * [Lorentz Transformation Four Vector](physics/lorentz_transformation_four_vector.py)
  * [Malus Law](physics/malus_law.py)
>>>>>>> fcfe35c3
  * [N Body Simulation](physics/n_body_simulation.py)
  * [Newtons Law Of Gravitation](physics/newtons_law_of_gravitation.py)
  * [Newtons Second Law Of Motion](physics/newtons_second_law_of_motion.py)
  * [Potential Energy](physics/potential_energy.py)
  * [Sheer Stress](physics/sheer_stress.py)

## Project Euler
  * Problem 001
    * [Sol1](project_euler/problem_001/sol1.py)
    * [Sol2](project_euler/problem_001/sol2.py)
    * [Sol3](project_euler/problem_001/sol3.py)
    * [Sol4](project_euler/problem_001/sol4.py)
    * [Sol5](project_euler/problem_001/sol5.py)
    * [Sol6](project_euler/problem_001/sol6.py)
    * [Sol7](project_euler/problem_001/sol7.py)
  * Problem 002
    * [Sol1](project_euler/problem_002/sol1.py)
    * [Sol2](project_euler/problem_002/sol2.py)
    * [Sol3](project_euler/problem_002/sol3.py)
    * [Sol4](project_euler/problem_002/sol4.py)
    * [Sol5](project_euler/problem_002/sol5.py)
  * Problem 003
    * [Sol1](project_euler/problem_003/sol1.py)
    * [Sol2](project_euler/problem_003/sol2.py)
    * [Sol3](project_euler/problem_003/sol3.py)
  * Problem 004
    * [Sol1](project_euler/problem_004/sol1.py)
    * [Sol2](project_euler/problem_004/sol2.py)
  * Problem 005
    * [Sol1](project_euler/problem_005/sol1.py)
    * [Sol2](project_euler/problem_005/sol2.py)
  * Problem 006
    * [Sol1](project_euler/problem_006/sol1.py)
    * [Sol2](project_euler/problem_006/sol2.py)
    * [Sol3](project_euler/problem_006/sol3.py)
    * [Sol4](project_euler/problem_006/sol4.py)
  * Problem 007
    * [Sol1](project_euler/problem_007/sol1.py)
    * [Sol2](project_euler/problem_007/sol2.py)
    * [Sol3](project_euler/problem_007/sol3.py)
  * Problem 008
    * [Sol1](project_euler/problem_008/sol1.py)
    * [Sol2](project_euler/problem_008/sol2.py)
    * [Sol3](project_euler/problem_008/sol3.py)
  * Problem 009
    * [Sol1](project_euler/problem_009/sol1.py)
    * [Sol2](project_euler/problem_009/sol2.py)
    * [Sol3](project_euler/problem_009/sol3.py)
  * Problem 010
    * [Sol1](project_euler/problem_010/sol1.py)
    * [Sol2](project_euler/problem_010/sol2.py)
    * [Sol3](project_euler/problem_010/sol3.py)
  * Problem 011
    * [Sol1](project_euler/problem_011/sol1.py)
    * [Sol2](project_euler/problem_011/sol2.py)
  * Problem 012
    * [Sol1](project_euler/problem_012/sol1.py)
    * [Sol2](project_euler/problem_012/sol2.py)
  * Problem 013
    * [Sol1](project_euler/problem_013/sol1.py)
  * Problem 014
    * [Sol1](project_euler/problem_014/sol1.py)
    * [Sol2](project_euler/problem_014/sol2.py)
  * Problem 015
    * [Sol1](project_euler/problem_015/sol1.py)
  * Problem 016
    * [Sol1](project_euler/problem_016/sol1.py)
    * [Sol2](project_euler/problem_016/sol2.py)
  * Problem 017
    * [Sol1](project_euler/problem_017/sol1.py)
  * Problem 018
    * [Solution](project_euler/problem_018/solution.py)
  * Problem 019
    * [Sol1](project_euler/problem_019/sol1.py)
  * Problem 020
    * [Sol1](project_euler/problem_020/sol1.py)
    * [Sol2](project_euler/problem_020/sol2.py)
    * [Sol3](project_euler/problem_020/sol3.py)
    * [Sol4](project_euler/problem_020/sol4.py)
  * Problem 021
    * [Sol1](project_euler/problem_021/sol1.py)
  * Problem 022
    * [Sol1](project_euler/problem_022/sol1.py)
    * [Sol2](project_euler/problem_022/sol2.py)
  * Problem 023
    * [Sol1](project_euler/problem_023/sol1.py)
  * Problem 024
    * [Sol1](project_euler/problem_024/sol1.py)
  * Problem 025
    * [Sol1](project_euler/problem_025/sol1.py)
    * [Sol2](project_euler/problem_025/sol2.py)
    * [Sol3](project_euler/problem_025/sol3.py)
  * Problem 026
    * [Sol1](project_euler/problem_026/sol1.py)
  * Problem 027
    * [Sol1](project_euler/problem_027/sol1.py)
  * Problem 028
    * [Sol1](project_euler/problem_028/sol1.py)
  * Problem 029
    * [Sol1](project_euler/problem_029/sol1.py)
  * Problem 030
    * [Sol1](project_euler/problem_030/sol1.py)
  * Problem 031
    * [Sol1](project_euler/problem_031/sol1.py)
    * [Sol2](project_euler/problem_031/sol2.py)
  * Problem 032
    * [Sol32](project_euler/problem_032/sol32.py)
  * Problem 033
    * [Sol1](project_euler/problem_033/sol1.py)
  * Problem 034
    * [Sol1](project_euler/problem_034/sol1.py)
  * Problem 035
    * [Sol1](project_euler/problem_035/sol1.py)
  * Problem 036
    * [Sol1](project_euler/problem_036/sol1.py)
  * Problem 037
    * [Sol1](project_euler/problem_037/sol1.py)
  * Problem 038
    * [Sol1](project_euler/problem_038/sol1.py)
  * Problem 039
    * [Sol1](project_euler/problem_039/sol1.py)
  * Problem 040
    * [Sol1](project_euler/problem_040/sol1.py)
  * Problem 041
    * [Sol1](project_euler/problem_041/sol1.py)
  * Problem 042
    * [Solution42](project_euler/problem_042/solution42.py)
  * Problem 043
    * [Sol1](project_euler/problem_043/sol1.py)
  * Problem 044
    * [Sol1](project_euler/problem_044/sol1.py)
  * Problem 045
    * [Sol1](project_euler/problem_045/sol1.py)
  * Problem 046
    * [Sol1](project_euler/problem_046/sol1.py)
  * Problem 047
    * [Sol1](project_euler/problem_047/sol1.py)
  * Problem 048
    * [Sol1](project_euler/problem_048/sol1.py)
  * Problem 049
    * [Sol1](project_euler/problem_049/sol1.py)
  * Problem 050
    * [Sol1](project_euler/problem_050/sol1.py)
  * Problem 051
    * [Sol1](project_euler/problem_051/sol1.py)
  * Problem 052
    * [Sol1](project_euler/problem_052/sol1.py)
  * Problem 053
    * [Sol1](project_euler/problem_053/sol1.py)
  * Problem 054
    * [Sol1](project_euler/problem_054/sol1.py)
    * [Test Poker Hand](project_euler/problem_054/test_poker_hand.py)
  * Problem 055
    * [Sol1](project_euler/problem_055/sol1.py)
  * Problem 056
    * [Sol1](project_euler/problem_056/sol1.py)
  * Problem 057
    * [Sol1](project_euler/problem_057/sol1.py)
  * Problem 058
    * [Sol1](project_euler/problem_058/sol1.py)
  * Problem 059
    * [Sol1](project_euler/problem_059/sol1.py)
  * Problem 062
    * [Sol1](project_euler/problem_062/sol1.py)
  * Problem 063
    * [Sol1](project_euler/problem_063/sol1.py)
  * Problem 064
    * [Sol1](project_euler/problem_064/sol1.py)
  * Problem 065
    * [Sol1](project_euler/problem_065/sol1.py)
  * Problem 067
    * [Sol1](project_euler/problem_067/sol1.py)
    * [Sol2](project_euler/problem_067/sol2.py)
  * Problem 068
    * [Sol1](project_euler/problem_068/sol1.py)
  * Problem 069
    * [Sol1](project_euler/problem_069/sol1.py)
  * Problem 070
    * [Sol1](project_euler/problem_070/sol1.py)
  * Problem 071
    * [Sol1](project_euler/problem_071/sol1.py)
  * Problem 072
    * [Sol1](project_euler/problem_072/sol1.py)
    * [Sol2](project_euler/problem_072/sol2.py)
  * Problem 073
    * [Sol1](project_euler/problem_073/sol1.py)
  * Problem 074
    * [Sol1](project_euler/problem_074/sol1.py)
    * [Sol2](project_euler/problem_074/sol2.py)
  * Problem 075
    * [Sol1](project_euler/problem_075/sol1.py)
  * Problem 076
    * [Sol1](project_euler/problem_076/sol1.py)
  * Problem 077
    * [Sol1](project_euler/problem_077/sol1.py)
  * Problem 078
    * [Sol1](project_euler/problem_078/sol1.py)
  * Problem 080
    * [Sol1](project_euler/problem_080/sol1.py)
  * Problem 081
    * [Sol1](project_euler/problem_081/sol1.py)
  * Problem 085
    * [Sol1](project_euler/problem_085/sol1.py)
  * Problem 086
    * [Sol1](project_euler/problem_086/sol1.py)
  * Problem 087
    * [Sol1](project_euler/problem_087/sol1.py)
  * Problem 089
    * [Sol1](project_euler/problem_089/sol1.py)
  * Problem 091
    * [Sol1](project_euler/problem_091/sol1.py)
  * Problem 092
    * [Sol1](project_euler/problem_092/sol1.py)
  * Problem 097
    * [Sol1](project_euler/problem_097/sol1.py)
  * Problem 099
    * [Sol1](project_euler/problem_099/sol1.py)
  * Problem 101
    * [Sol1](project_euler/problem_101/sol1.py)
  * Problem 102
    * [Sol1](project_euler/problem_102/sol1.py)
  * Problem 104
    * [Sol1](project_euler/problem_104/sol1.py)
  * Problem 107
    * [Sol1](project_euler/problem_107/sol1.py)
  * Problem 109
    * [Sol1](project_euler/problem_109/sol1.py)
  * Problem 112
    * [Sol1](project_euler/problem_112/sol1.py)
  * Problem 113
    * [Sol1](project_euler/problem_113/sol1.py)
  * Problem 114
    * [Sol1](project_euler/problem_114/sol1.py)
  * Problem 115
    * [Sol1](project_euler/problem_115/sol1.py)
  * Problem 116
    * [Sol1](project_euler/problem_116/sol1.py)
  * Problem 119
    * [Sol1](project_euler/problem_119/sol1.py)
  * Problem 120
    * [Sol1](project_euler/problem_120/sol1.py)
  * Problem 121
    * [Sol1](project_euler/problem_121/sol1.py)
  * Problem 123
    * [Sol1](project_euler/problem_123/sol1.py)
  * Problem 125
    * [Sol1](project_euler/problem_125/sol1.py)
  * Problem 129
    * [Sol1](project_euler/problem_129/sol1.py)
  * Problem 135
    * [Sol1](project_euler/problem_135/sol1.py)
  * Problem 144
    * [Sol1](project_euler/problem_144/sol1.py)
  * Problem 145
    * [Sol1](project_euler/problem_145/sol1.py)
  * Problem 173
    * [Sol1](project_euler/problem_173/sol1.py)
  * Problem 174
    * [Sol1](project_euler/problem_174/sol1.py)
  * Problem 180
    * [Sol1](project_euler/problem_180/sol1.py)
  * Problem 188
    * [Sol1](project_euler/problem_188/sol1.py)
  * Problem 191
    * [Sol1](project_euler/problem_191/sol1.py)
  * Problem 203
    * [Sol1](project_euler/problem_203/sol1.py)
  * Problem 205
    * [Sol1](project_euler/problem_205/sol1.py)
  * Problem 206
    * [Sol1](project_euler/problem_206/sol1.py)
  * Problem 207
    * [Sol1](project_euler/problem_207/sol1.py)
  * Problem 234
    * [Sol1](project_euler/problem_234/sol1.py)
  * Problem 301
    * [Sol1](project_euler/problem_301/sol1.py)
  * Problem 493
    * [Sol1](project_euler/problem_493/sol1.py)
  * Problem 551
    * [Sol1](project_euler/problem_551/sol1.py)
  * Problem 587
    * [Sol1](project_euler/problem_587/sol1.py)
  * Problem 686
    * [Sol1](project_euler/problem_686/sol1.py)

## Quantum
  * [Deutsch Jozsa](quantum/deutsch_jozsa.py)
  * [Half Adder](quantum/half_adder.py)
  * [Not Gate](quantum/not_gate.py)
  * [Q Full Adder](quantum/q_full_adder.py)
  * [Quantum Entanglement](quantum/quantum_entanglement.py)
  * [Ripple Adder Classic](quantum/ripple_adder_classic.py)
  * [Single Qubit Measure](quantum/single_qubit_measure.py)
  * [Superdense Coding](quantum/superdense_coding.py)

## Scheduling
  * [First Come First Served](scheduling/first_come_first_served.py)
  * [Highest Response Ratio Next](scheduling/highest_response_ratio_next.py)
  * [Job Sequencing With Deadline](scheduling/job_sequencing_with_deadline.py)
  * [Multi Level Feedback Queue](scheduling/multi_level_feedback_queue.py)
  * [Non Preemptive Shortest Job First](scheduling/non_preemptive_shortest_job_first.py)
  * [Round Robin](scheduling/round_robin.py)
  * [Shortest Job First](scheduling/shortest_job_first.py)

## Searches
  * [Binary Search](searches/binary_search.py)
  * [Binary Tree Traversal](searches/binary_tree_traversal.py)
  * [Double Linear Search](searches/double_linear_search.py)
  * [Double Linear Search Recursion](searches/double_linear_search_recursion.py)
  * [Fibonacci Search](searches/fibonacci_search.py)
  * [Hill Climbing](searches/hill_climbing.py)
  * [Interpolation Search](searches/interpolation_search.py)
  * [Jump Search](searches/jump_search.py)
  * [Linear Search](searches/linear_search.py)
  * [Quick Select](searches/quick_select.py)
  * [Sentinel Linear Search](searches/sentinel_linear_search.py)
  * [Simple Binary Search](searches/simple_binary_search.py)
  * [Simulated Annealing](searches/simulated_annealing.py)
  * [Tabu Search](searches/tabu_search.py)
  * [Ternary Search](searches/ternary_search.py)

## Sorts
  * [Bead Sort](sorts/bead_sort.py)
  * [Bitonic Sort](sorts/bitonic_sort.py)
  * [Bogo Sort](sorts/bogo_sort.py)
  * [Bubble Sort](sorts/bubble_sort.py)
  * [Bucket Sort](sorts/bucket_sort.py)
  * [Circle Sort](sorts/circle_sort.py)
  * [Cocktail Shaker Sort](sorts/cocktail_shaker_sort.py)
  * [Comb Sort](sorts/comb_sort.py)
  * [Counting Sort](sorts/counting_sort.py)
  * [Cycle Sort](sorts/cycle_sort.py)
  * [Double Sort](sorts/double_sort.py)
  * [Dutch National Flag Sort](sorts/dutch_national_flag_sort.py)
  * [Exchange Sort](sorts/exchange_sort.py)
  * [External Sort](sorts/external_sort.py)
  * [Gnome Sort](sorts/gnome_sort.py)
  * [Heap Sort](sorts/heap_sort.py)
  * [Insertion Sort](sorts/insertion_sort.py)
  * [Intro Sort](sorts/intro_sort.py)
  * [Iterative Merge Sort](sorts/iterative_merge_sort.py)
  * [Merge Insertion Sort](sorts/merge_insertion_sort.py)
  * [Merge Sort](sorts/merge_sort.py)
  * [Msd Radix Sort](sorts/msd_radix_sort.py)
  * [Natural Sort](sorts/natural_sort.py)
  * [Odd Even Sort](sorts/odd_even_sort.py)
  * [Odd Even Transposition Parallel](sorts/odd_even_transposition_parallel.py)
  * [Odd Even Transposition Single Threaded](sorts/odd_even_transposition_single_threaded.py)
  * [Pancake Sort](sorts/pancake_sort.py)
  * [Patience Sort](sorts/patience_sort.py)
  * [Pigeon Sort](sorts/pigeon_sort.py)
  * [Pigeonhole Sort](sorts/pigeonhole_sort.py)
  * [Quick Sort](sorts/quick_sort.py)
  * [Quick Sort 3 Partition](sorts/quick_sort_3_partition.py)
  * [Radix Sort](sorts/radix_sort.py)
  * [Random Normal Distribution Quicksort](sorts/random_normal_distribution_quicksort.py)
  * [Random Pivot Quick Sort](sorts/random_pivot_quick_sort.py)
  * [Recursive Bubble Sort](sorts/recursive_bubble_sort.py)
  * [Recursive Insertion Sort](sorts/recursive_insertion_sort.py)
  * [Recursive Mergesort Array](sorts/recursive_mergesort_array.py)
  * [Recursive Quick Sort](sorts/recursive_quick_sort.py)
  * [Selection Sort](sorts/selection_sort.py)
  * [Shell Sort](sorts/shell_sort.py)
  * [Shrink Shell Sort](sorts/shrink_shell_sort.py)
  * [Slowsort](sorts/slowsort.py)
  * [Stooge Sort](sorts/stooge_sort.py)
  * [Strand Sort](sorts/strand_sort.py)
  * [Tim Sort](sorts/tim_sort.py)
  * [Topological Sort](sorts/topological_sort.py)
  * [Tree Sort](sorts/tree_sort.py)
  * [Unknown Sort](sorts/unknown_sort.py)
  * [Wiggle Sort](sorts/wiggle_sort.py)

## Strings
  * [Aho Corasick](strings/aho_corasick.py)
  * [Alternative String Arrange](strings/alternative_string_arrange.py)
  * [Anagrams](strings/anagrams.py)
  * [Autocomplete Using Trie](strings/autocomplete_using_trie.py)
  * [Barcode Validator](strings/barcode_validator.py)
  * [Boyer Moore Search](strings/boyer_moore_search.py)
  * [Can String Be Rearranged As Palindrome](strings/can_string_be_rearranged_as_palindrome.py)
  * [Capitalize](strings/capitalize.py)
  * [Check Anagrams](strings/check_anagrams.py)
  * [Credit Card Validator](strings/credit_card_validator.py)
  * [Detecting English Programmatically](strings/detecting_english_programmatically.py)
  * [Dna](strings/dna.py)
  * [Frequency Finder](strings/frequency_finder.py)
  * [Hamming Distance](strings/hamming_distance.py)
  * [Indian Phone Validator](strings/indian_phone_validator.py)
  * [Is Contains Unique Chars](strings/is_contains_unique_chars.py)
  * [Is Isogram](strings/is_isogram.py)
  * [Is Palindrome](strings/is_palindrome.py)
  * [Is Pangram](strings/is_pangram.py)
  * [Is Spain National Id](strings/is_spain_national_id.py)
  * [Is Srilankan Phone Number](strings/is_srilankan_phone_number.py)
  * [Jaro Winkler](strings/jaro_winkler.py)
  * [Join](strings/join.py)
  * [Knuth Morris Pratt](strings/knuth_morris_pratt.py)
  * [Levenshtein Distance](strings/levenshtein_distance.py)
  * [Lower](strings/lower.py)
  * [Manacher](strings/manacher.py)
  * [Min Cost String Conversion](strings/min_cost_string_conversion.py)
  * [Naive String Search](strings/naive_string_search.py)
  * [Ngram](strings/ngram.py)
  * [Palindrome](strings/palindrome.py)
  * [Prefix Function](strings/prefix_function.py)
  * [Rabin Karp](strings/rabin_karp.py)
  * [Remove Duplicate](strings/remove_duplicate.py)
  * [Reverse Letters](strings/reverse_letters.py)
  * [Reverse Long Words](strings/reverse_long_words.py)
  * [Reverse Words](strings/reverse_words.py)
  * [Snake Case To Camel Pascal Case](strings/snake_case_to_camel_pascal_case.py)
  * [Split](strings/split.py)
  * [Text Justification](strings/text_justification.py)
  * [Upper](strings/upper.py)
  * [Wave](strings/wave.py)
  * [Wildcard Pattern Matching](strings/wildcard_pattern_matching.py)
  * [Word Occurrence](strings/word_occurrence.py)
  * [Word Patterns](strings/word_patterns.py)
  * [Z Function](strings/z_function.py)

## Web Programming
  * [Co2 Emission](web_programming/co2_emission.py)
  * [Covid Stats Via Xpath](web_programming/covid_stats_via_xpath.py)
  * [Crawl Google Results](web_programming/crawl_google_results.py)
  * [Crawl Google Scholar Citation](web_programming/crawl_google_scholar_citation.py)
  * [Currency Converter](web_programming/currency_converter.py)
  * [Current Stock Price](web_programming/current_stock_price.py)
  * [Current Weather](web_programming/current_weather.py)
  * [Daily Horoscope](web_programming/daily_horoscope.py)
  * [Download Images From Google Query](web_programming/download_images_from_google_query.py)
  * [Emails From Url](web_programming/emails_from_url.py)
  * [Fetch Anime And Play](web_programming/fetch_anime_and_play.py)
  * [Fetch Bbc News](web_programming/fetch_bbc_news.py)
  * [Fetch Github Info](web_programming/fetch_github_info.py)
  * [Fetch Jobs](web_programming/fetch_jobs.py)
  * [Fetch Quotes](web_programming/fetch_quotes.py)
  * [Fetch Well Rx Price](web_programming/fetch_well_rx_price.py)
  * [Get Amazon Product Data](web_programming/get_amazon_product_data.py)
  * [Get Imdb Top 250 Movies Csv](web_programming/get_imdb_top_250_movies_csv.py)
  * [Get Imdbtop](web_programming/get_imdbtop.py)
  * [Get Top Billioners](web_programming/get_top_billioners.py)
  * [Get Top Hn Posts](web_programming/get_top_hn_posts.py)
  * [Get User Tweets](web_programming/get_user_tweets.py)
  * [Giphy](web_programming/giphy.py)
  * [Instagram Crawler](web_programming/instagram_crawler.py)
  * [Instagram Pic](web_programming/instagram_pic.py)
  * [Instagram Video](web_programming/instagram_video.py)
  * [Nasa Data](web_programming/nasa_data.py)
  * [Open Google Results](web_programming/open_google_results.py)
  * [Random Anime Character](web_programming/random_anime_character.py)
  * [Recaptcha Verification](web_programming/recaptcha_verification.py)
  * [Reddit](web_programming/reddit.py)
  * [Search Books By Isbn](web_programming/search_books_by_isbn.py)
  * [Slack Message](web_programming/slack_message.py)
  * [Test Fetch Github Info](web_programming/test_fetch_github_info.py)
  * [World Covid19 Stats](web_programming/world_covid19_stats.py)<|MERGE_RESOLUTION|>--- conflicted
+++ resolved
@@ -615,11 +615,8 @@
   * [Sum Of Arithmetic Series](maths/sum_of_arithmetic_series.py)
   * [Sum Of Digits](maths/sum_of_digits.py)
   * [Sum Of Geometric Progression](maths/sum_of_geometric_progression.py)
-<<<<<<< HEAD
   * [Sumset](maths/sumset.py)
-=======
   * [Sum Of Harmonic Series](maths/sum_of_harmonic_series.py)
->>>>>>> fcfe35c3
   * [Sylvester Sequence](maths/sylvester_sequence.py)
   * [Test Prime Check](maths/test_prime_check.py)
   * [Trapezoidal Rule](maths/trapezoidal_rule.py)
@@ -687,13 +684,9 @@
   * [Casimir Effect](physics/casimir_effect.py)
   * [Centripetal Force](physics/centripetal_force.py)
   * [Horizontal Projectile Motion](physics/horizontal_projectile_motion.py)
-<<<<<<< HEAD
-  * [Lorentz Transformation Four Vector](physics/lorentz_transformation_four_vector.py)
-=======
   * [Kinetic Energy](physics/kinetic_energy.py)
   * [Lorentz Transformation Four Vector](physics/lorentz_transformation_four_vector.py)
   * [Malus Law](physics/malus_law.py)
->>>>>>> fcfe35c3
   * [N Body Simulation](physics/n_body_simulation.py)
   * [Newtons Law Of Gravitation](physics/newtons_law_of_gravitation.py)
   * [Newtons Second Law Of Motion](physics/newtons_second_law_of_motion.py)
