--- conflicted
+++ resolved
@@ -59,12 +59,7 @@
 
     return prefix_sum
 
-<<<<<<< HEAD
 def display_matrix(matrix) -> None:
-=======
-
-def display_matrix(matrix):
->>>>>>> 89d32bd8
     """
     Display a 2D matrix.
 
