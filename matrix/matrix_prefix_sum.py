--- conflicted
+++ resolved
@@ -65,16 +65,12 @@
 
 
 if __name__ == "__main__":
-<<<<<<< HEAD
     matrix = [
         [1, 1, 1, 1],
         [1, 1, 1, 1],
         [1, 1, 1, 1],
         [1, 1, 1, 1]
     ]
-=======
-    matrix = [[1, 1, 1, 1], [1, 1, 1, 1], [1, 1, 1, 1], [1, 1, 1, 1]]
->>>>>>> 3ab1ea65
     # Calculate the prefix sum of the 2D matrix
     prefix_sum_matrix = calculate_prefix_sum(matrix)
     
