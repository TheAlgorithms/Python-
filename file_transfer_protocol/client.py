--- conflicted
+++ resolved
@@ -11,13 +11,8 @@
     print('File opened')
     print('Receiving data...')
     while True:
-<<<<<<< HEAD
-        data = sock.recv(1024)
-        print('data='+str(data))
-=======
         data = s.recv(1024)
         print(f”data={data}”)
->>>>>>> 0fcaebd4
         if not data:
             break
         # write data to a file
