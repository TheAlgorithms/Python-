"""
A path in a binary tree is a sequence of nodes where each pair
of adjacent nodes in the sequence has an edge connecting
them. A node can only appear in the sequence at most once. Note
that the path does not need to pass through the root.

The path sum of a path is the sum of the node's values in the path.

Given the root of a binary tree, return the maximum path sum of any non-empty path.

Leetcode Reference : https://leetcode.com/problems/binary-tree-maximum-path-sum/
"""


class TreeNode:

    """
    TreeNode has tree variables, val -> Stores value of the node
    left, right -> Stores the pointer to left or right node.
    """

    def __init__(self, val: int, left=None, right=None) -> None:
        self.val: int = val
        self.left: TreeNode | None = left
        self.right: TreeNode | None = right


class GetMaxPathSum:
    r"""

    GetMaxPathSum takes root node of a tree as initial argument.
    Upon calling max_path_sum(), it returns maximum path
    sum from the tree.

    # Test

    The below tree looks like this
          10
         /  \
        5   -3
       / \    \
      3   2    11
     / \   \
    3  -2   1

    Result will be calculated like : 3 -> 3 -> 5 -> 10 -> -3 -> 11
    As it is the maximum path possible.


    >>> root = TreeNode(10)
    >>> root.left = TreeNode(5)
    >>> root.right = TreeNode(-3)
    >>> root.left.left = TreeNode(3)
    >>> root.left.right = TreeNode(2)
    >>> root.right.right = TreeNode(11)
    >>> root.left.left.left = TreeNode(3)
    >>> root.left.left.right = TreeNode(-2)
    >>> root.left.right.right = TreeNode(1)

    >>> GetMaxPathSum(root).max_path_sum()
    29
    """

    def __init__(self, root):
        self.sum = -9999999999
        self.root = root

<<<<<<< HEAD
    def traverse(self, root: TreeNode | None) -> int:

=======
    def traverse(self, root: TreeNode) -> int:
>>>>>>> 969d2a4a
        """
        Returns maximum path sum by recursively taking max_path_sum from left
        and max_path_sum from right if current Node has a left or right Node.

        :param root -> tree root:
        :return int:
        """

        if root is None:
            return 0

        right_sum = max(self.traverse(root.right), 0)
        left_sum = max(self.traverse(root.left), 0)

        val = root.val + right_sum + left_sum
        self.sum = max(val, self.sum)

        return root.val + max(right_sum, left_sum)

    def max_path_sum(self) -> int:
        """
        Driver method to get max_path_sum by calling traverse method.
        :return max_path_sum:
        """
        self.traverse(self.root)
        return self.sum


def construct_tree() -> TreeNode:
    """
    The below tree
       -10
       / \
      9   20
         /  \
       15    7
    """

    root = TreeNode(-10)
    root.left = TreeNode(9)
    root.right = TreeNode(20)
    root.right.left = TreeNode(15)
    root.right.right = TreeNode(7)
    return root


if __name__ == "__main__":
    import doctest

    tree = GetMaxPathSum(construct_tree())
    max_sum = tree.max_path_sum()

    print("Given example output: ", max_sum)

    doctest.testmod()<|MERGE_RESOLUTION|>--- conflicted
+++ resolved
@@ -26,6 +26,7 @@
 
 
 class GetMaxPathSum:
+
     r"""
 
     GetMaxPathSum takes root node of a tree as initial argument.
@@ -65,12 +66,8 @@
         self.sum = -9999999999
         self.root = root
 
-<<<<<<< HEAD
-    def traverse(self, root: TreeNode | None) -> int:
+    def traverse(self, root: TreeNode) -> int:
 
-=======
-    def traverse(self, root: TreeNode) -> int:
->>>>>>> 969d2a4a
         """
         Returns maximum path sum by recursively taking max_path_sum from left
         and max_path_sum from right if current Node has a left or right Node.
@@ -91,6 +88,7 @@
         return root.val + max(right_sum, left_sum)
 
     def max_path_sum(self) -> int:
+
         """
         Driver method to get max_path_sum by calling traverse method.
         :return max_path_sum:
@@ -117,7 +115,7 @@
     return root
 
 
-if __name__ == "__main__":
+if __name__ == '__main__':
     import doctest
 
     tree = GetMaxPathSum(construct_tree())
