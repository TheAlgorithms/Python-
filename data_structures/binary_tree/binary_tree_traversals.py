--- conflicted
+++ resolved
@@ -1,209 +1,207 @@
-from __future__ import annotations
-
-from collections import deque
-<<<<<<< HEAD
-from collections.abc import Generator
-=======
-from collections.abc import Generator, Sequence
->>>>>>> eaa87bd7
-from dataclasses import dataclass
-
-
-# https://en.wikipedia.org/wiki/Tree_traversal
-@dataclass
-class Node:
-    data: int
-    left: Node | None = None
-    right: Node | None = None
-
-
-def make_tree() -> Node | None:
-    r"""
-    The below tree
-        1
-       / \
-      2   3
-     / \
-    4   5
-    """
-    tree = Node(1)
-    tree.left = Node(2)
-    tree.right = Node(3)
-    tree.left.left = Node(4)
-    tree.left.right = Node(5)
-    return tree
-
-
-def preorder(root: Node | None) -> Generator[int, None, None]:
-    """
-    Pre-order traversal visits root node, left subtree, right subtree.
-    >>> list(preorder(make_tree()))
-    [1, 2, 4, 5, 3]
-    """
-    if not root:
-        return
-    yield root.data
-    yield from preorder(root.left)
-    yield from preorder(root.right)
-
-
-def postorder(root: Node | None) -> Generator[int, None, None]:
-    """
-    Post-order traversal visits left subtree, right subtree, root node.
-    >>> list(postorder(make_tree()))
-    [4, 5, 2, 3, 1]
-    """
-    if not root:
-        return
-    yield from postorder(root.left)
-    yield from postorder(root.right)
-    yield root.data
-
-
-def inorder(root: Node | None) -> Generator[int, None, None]:
-    """
-    In-order traversal visits left subtree, root node, right subtree.
-    >>> list(inorder(make_tree()))
-    [4, 2, 5, 1, 3]
-    """
-    if not root:
-        return
-    yield from inorder(root.left)
-    yield root.data
-    yield from inorder(root.right)
-
-
-def reverse_inorder(root: Node | None) -> Generator[int, None, None]:
-    """
-    Reverse in-order traversal visits right subtree, root node, left subtree.
-    >>> list(reverse_inorder(make_tree()))
-    [3, 1, 5, 2, 4]
-    """
-    if not root:
-        return
-    yield from reverse_inorder(root.right)
-    yield root.data
-    yield from reverse_inorder(root.left)
-
-
-def height(root: Node | None) -> int:
-    """
-    Recursive function for calculating the height of the binary tree.
-    >>> height(None)
-    0
-    >>> height(make_tree())
-    3
-    """
-    return (max(height(root.left), height(root.right)) + 1) if root else 0
-
-
-def level_order(root: Node | None) -> Generator[int, None, None]:
-    """
-    Returns a list of nodes value from a whole binary tree in Level Order Traverse.
-    Level Order traverse: Visit nodes of the tree level-by-level.
-    """
-
-    if root is None:
-        return
-
-    process_queue = deque([root])
-
-    while process_queue:
-        node = process_queue.popleft()
-        yield node.data
-
-        if node.left:
-            process_queue.append(node.left)
-        if node.right:
-            process_queue.append(node.right)
-
-
-def get_nodes_from_left_to_right(
-    root: Node | None, level: int
-) -> Generator[int, None, None]:
-    """
-    Returns a list of nodes value from a particular level:
-    Left to right direction of the binary tree.
-    """
-
-    def populate_output(root: Node | None, level: int) -> Generator[int, None, None]:
-        if not root:
-            return
-        if level == 1:
-            yield root.data
-        elif level > 1:
-            yield from populate_output(root.left, level - 1)
-            yield from populate_output(root.right, level - 1)
-
-    yield from populate_output(root, level)
-
-
-def get_nodes_from_right_to_left(
-    root: Node | None, level: int
-) -> Generator[int, None, None]:
-    """
-    Returns a list of nodes value from a particular level:
-    Right to left direction of the binary tree.
-    """
-
-    def populate_output(root: Node | None, level: int) -> Generator[int, None, None]:
-        if root is None:
-            return
-        if level == 1:
-            yield root.data
-        elif level > 1:
-            yield from populate_output(root.right, level - 1)
-            yield from populate_output(root.left, level - 1)
-
-    yield from populate_output(root, level)
-
-
-def zigzag(root: Node | None) -> Generator[int, None, None]:
-    """
-    ZigZag traverse:
-    Returns a list of nodes value from left to right and right to left, alternatively.
-    """
-    if root is None:
-        return
-
-    flag = 0
-    height_tree = height(root)
-
-    for h in range(1, height_tree + 1):
-        if not flag:
-            yield from get_nodes_from_left_to_right(root, h)
-            flag = 1
-        else:
-            yield from get_nodes_from_right_to_left(root, h)
-            flag = 0
-
-
-def main() -> None:  # Main function for testing.
-    # Create binary tree.
-    root = make_tree()
-
-    # All Traversals of the binary are as follows:
-    print(f"In-order Traversal: {list(inorder(root))}")
-    print(f"Reverse In-order Traversal: {list(reverse_inorder(root))}")
-    print(f"Pre-order Traversal: {list(preorder(root))}")
-    print(f"Post-order Traversal: {list(postorder(root))}", "\n")
-
-    print(f"Height of Tree: {height(root)}", "\n")
-
-    print("Complete Level Order Traversal: ")
-    print(f"{list(level_order(root))} \n")
-
-    print("Level-wise order Traversal: ")
-
-    for level in range(1, height(root) + 1):
-        print(f"Level {level}:", list(get_nodes_from_left_to_right(root, level=level)))
-
-    print("\nZigZag order Traversal: ")
-    print(f"{list(zigzag(root))}")
-
-
-if __name__ == "__main__":
-    import doctest
-
-    doctest.testmod()
-    main()
+from __future__ import annotations
+
+from collections import deque
+
+from collections.abc import Generator
+
+from dataclasses import dataclass
+
+
+# https://en.wikipedia.org/wiki/Tree_traversal
+@dataclass
+class Node:
+    data: int
+    left: Node | None = None
+    right: Node | None = None
+
+
+def make_tree() -> Node | None:
+    r"""
+    The below tree
+        1
+       / \
+      2   3
+     / \
+    4   5
+    """
+    tree = Node(1)
+    tree.left = Node(2)
+    tree.right = Node(3)
+    tree.left.left = Node(4)
+    tree.left.right = Node(5)
+    return tree
+
+
+def preorder(root: Node | None) -> Generator[int, None, None]:
+    """
+    Pre-order traversal visits root node, left subtree, right subtree.
+    >>> list(preorder(make_tree()))
+    [1, 2, 4, 5, 3]
+    """
+    if not root:
+        return
+    yield root.data
+    yield from preorder(root.left)
+    yield from preorder(root.right)
+
+
+def postorder(root: Node | None) -> Generator[int, None, None]:
+    """
+    Post-order traversal visits left subtree, right subtree, root node.
+    >>> list(postorder(make_tree()))
+    [4, 5, 2, 3, 1]
+    """
+    if not root:
+        return
+    yield from postorder(root.left)
+    yield from postorder(root.right)
+    yield root.data
+
+
+def inorder(root: Node | None) -> Generator[int, None, None]:
+    """
+    In-order traversal visits left subtree, root node, right subtree.
+    >>> list(inorder(make_tree()))
+    [4, 2, 5, 1, 3]
+    """
+    if not root:
+        return
+    yield from inorder(root.left)
+    yield root.data
+    yield from inorder(root.right)
+
+
+def reverse_inorder(root: Node | None) -> Generator[int, None, None]:
+    """
+    Reverse in-order traversal visits right subtree, root node, left subtree.
+    >>> list(reverse_inorder(make_tree()))
+    [3, 1, 5, 2, 4]
+    """
+    if not root:
+        return
+    yield from reverse_inorder(root.right)
+    yield root.data
+    yield from reverse_inorder(root.left)
+
+
+def height(root: Node | None) -> int:
+    """
+    Recursive function for calculating the height of the binary tree.
+    >>> height(None)
+    0
+    >>> height(make_tree())
+    3
+    """
+    return (max(height(root.left), height(root.right)) + 1) if root else 0
+
+
+def level_order(root: Node | None) -> Generator[int, None, None]:
+    """
+    Returns a list of nodes value from a whole binary tree in Level Order Traverse.
+    Level Order traverse: Visit nodes of the tree level-by-level.
+    """
+
+    if root is None:
+        return
+
+    process_queue = deque([root])
+
+    while process_queue:
+        node = process_queue.popleft()
+        yield node.data
+
+        if node.left:
+            process_queue.append(node.left)
+        if node.right:
+            process_queue.append(node.right)
+
+
+def get_nodes_from_left_to_right(
+    root: Node | None, level: int
+) -> Generator[int, None, None]:
+    """
+    Returns a list of nodes value from a particular level:
+    Left to right direction of the binary tree.
+    """
+
+    def populate_output(root: Node | None, level: int) -> Generator[int, None, None]:
+        if not root:
+            return
+        if level == 1:
+            yield root.data
+        elif level > 1:
+            yield from populate_output(root.left, level - 1)
+            yield from populate_output(root.right, level - 1)
+
+    yield from populate_output(root, level)
+
+
+def get_nodes_from_right_to_left(
+    root: Node | None, level: int
+) -> Generator[int, None, None]:
+    """
+    Returns a list of nodes value from a particular level:
+    Right to left direction of the binary tree.
+    """
+
+    def populate_output(root: Node | None, level: int) -> Generator[int, None, None]:
+        if root is None:
+            return
+        if level == 1:
+            yield root.data
+        elif level > 1:
+            yield from populate_output(root.right, level - 1)
+            yield from populate_output(root.left, level - 1)
+
+    yield from populate_output(root, level)
+
+
+def zigzag(root: Node | None) -> Generator[int, None, None]:
+    """
+    ZigZag traverse:
+    Returns a list of nodes value from left to right and right to left, alternatively.
+    """
+    if root is None:
+        return
+
+    flag = 0
+    height_tree = height(root)
+
+    for h in range(1, height_tree + 1):
+        if not flag:
+            yield from get_nodes_from_left_to_right(root, h)
+            flag = 1
+        else:
+            yield from get_nodes_from_right_to_left(root, h)
+            flag = 0
+
+
+def main() -> None:  # Main function for testing.
+    # Create binary tree.
+    root = make_tree()
+
+    # All Traversals of the binary are as follows:
+    print(f"In-order Traversal: {list(inorder(root))}")
+    print(f"Reverse In-order Traversal: {list(reverse_inorder(root))}")
+    print(f"Pre-order Traversal: {list(preorder(root))}")
+    print(f"Post-order Traversal: {list(postorder(root))}", "\n")
+
+    print(f"Height of Tree: {height(root)}", "\n")
+
+    print("Complete Level Order Traversal: ")
+    print(f"{list(level_order(root))} \n")
+
+    print("Level-wise order Traversal: ")
+
+    for level in range(1, height(root) + 1):
+        print(f"Level {level}:", list(get_nodes_from_left_to_right(root, level=level)))
+
+    print("\nZigZag order Traversal: ")
+    print(f"{list(zigzag(root))}")
+
+
+if __name__ == "__main__":
+    import doctest
+
+    doctest.testmod()
+    main()