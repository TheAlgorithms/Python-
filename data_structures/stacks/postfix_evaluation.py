--- conflicted
+++ resolved
@@ -25,7 +25,7 @@
 """
 
 
-def get_number(data: str) -> [bool, int, float, str]:
+def get_number(data: str) -> tuple[bool, int] | tuple[bool, float] | tuple[bool, str]:
     """
     Converts the given data to appropriate number if it is indeed a number, else returns
     the data as it is with a False flag. This function also serves as a check of whether
@@ -43,13 +43,15 @@
         or numeric) and 'b' is either an integer of a floating point number.
         If 'a' is False, then b is 'data'
     """
+    int_val = 0
+    float_val = 0.0
     try:
-        val = int(data)
-        return True, val
+        int_val = int(data)
+        return True, int_val
     except ValueError:
         try:
-            val = float(data)
-            return True, val
+            float_val = float(data)
+            return True, float_val
         except ValueError:
             return False, data
 
@@ -69,14 +71,7 @@
     bool
         True if data is an operator else False.
     """
-<<<<<<< HEAD
     return data in ["-", "+", "*", "^", "/"]
-=======
-    if data in ["-", "+", "*", "^", "/"]:
-        return True
-    else:
-        return False
->>>>>>> b4565e0f
 
 
 def evaluate(post_fix: list, verbose: bool = False) -> int:
@@ -113,13 +108,11 @@
         "+": lambda p, q: p + q,
         "-": lambda p, q: p - q,
     }  # operators & their respective operation
-<<<<<<< HEAD
     if len(post_fix) > 0:
         if verbose:
             # print table header
             print("Symbol".center(8), "Action".center(12), "Stack", sep=" | ")
             print("-" * (30 + len(post_fix)))
-
         for x in post_fix:
             is_number, x = get_number(x)
             if is_number:  # if x is a number (integer, float)
@@ -155,7 +148,6 @@
                             stack,
                             sep=" | ",
                         )
-
                 else:
                     b = stack.pop()  # pop stack
                     if verbose:
@@ -196,82 +188,6 @@
             result = None
         return result
     return 0
-=======
-
-    if verbose:
-        # print table header
-        print("Symbol".center(8), "Action".center(12), "Stack", sep=" | ")
-        print("-" * (30 + len(post_fix)))
-
-    for x in post_fix:
-        is_number, x = get_number(x)
-        if is_number:  # if x is a number (integer, float)
-            stack.append(x)  # append x to stack
-            if verbose:
-                # output in tabular format
-                print(
-                    str(x).rjust(8),
-                    ("push(" + str(x) + ")").ljust(12),
-                    stack,
-                    sep=" | ",
-                )
-        elif is_operator(x):
-            # If only 1 value is inside stack and + or - is encountered, then this is unary + or - case
-            if x in ["-", "+"] and len(stack) < 2:
-                b = stack.pop()  # pop stack
-                if x == "-":
-                    stack.append(-b)  # negate b and push again into stack
-                else:  # when x is unary +
-                    stack.append(b)
-                if verbose:
-                    # output in tabular format
-                    print(
-                        "".rjust(8), ("pop(" + str(b) + ")").ljust(12), stack, sep=" | "
-                    )
-                    print(
-                        str(x).rjust(8),
-                        ("push(" + str(x) + str(b) + ")").ljust(12),
-                        stack,
-                        sep=" | ",
-                    )
-
-            else:
-                b = stack.pop()  # pop stack
-                if verbose:
-                    # output in tabular format
-                    print(
-                        "".rjust(8), ("pop(" + str(b) + ")").ljust(12), stack, sep=" | "
-                    )
-
-                a = stack.pop()  # pop stack
-                if verbose:
-                    # output in tabular format
-                    print(
-                        "".rjust(8), ("pop(" + str(a) + ")").ljust(12), stack, sep=" | "
-                    )
-
-                stack.append(
-                    opr[x](a, b)
-                )  # evaluate the 2 values popped from stack & push result to stack
-                if verbose:
-                    # output in tabular format
-                    print(
-                        str(x).rjust(8),
-                        ("push(" + str(a) + str(x) + str(b) + ")").ljust(12),
-                        stack,
-                        sep=" | ",
-                    )
-        else:
-            print(f"{x} is neither a number, nor a valid operator")
-            break
-    if (
-        len(stack) == 1
-    ):  # If everything executed correctly, the stack will contain only one element which is the result
-        _, result = get_number(stack[0])
-    else:
-        result = None
-    return result
->>>>>>> b4565e0f
 
 
 def is_yes(val: str) -> bool:
@@ -289,30 +205,14 @@
     bool
         True if Yes, otherwise False
     """
-<<<<<<< HEAD
     return val in ["Y", "y"]
-=======
-    if val in ["Y", "y"]:
-        return True
-    else:
-        return False
->>>>>>> b4565e0f
 
 
 if __name__ == "__main__":
     loop = True
-<<<<<<< HEAD
     # Creating a loop so that user can evaluate postfix expression multiple times
     while loop:
         expression = input("Enter a Postfix Expression (space separated): ").split(" ")
-=======
-    while (
-        loop
-    ):  # Creating a loop so that user can evaluate postfix expression multiple times
-        expression = input(
-            "Enter a Postfix Equation (space separated) For Example: 5 6 9 * +\n: "
-        ).split(" ")
->>>>>>> b4565e0f
         choice = input("Do you want to see stack contents while evaluating? [y/N]: ")
         display = is_yes(choice)
         output = evaluate(expression, display)
