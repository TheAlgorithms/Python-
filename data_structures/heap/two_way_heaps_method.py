"""
two way heaps method is a technique used to efficiently maintain and retrieve the median of a stream of numbers (array of integers).

this method uses both max and min heap , max heap is used to store the smaller half of the numbers while min heap is used to store
larger number.

this arrangement helps us in retrieving the median of a stream of numbers easily and the time complexity of algorithm is constant [O(1)].
In brute-force method time complexity of this medianfinder algorithm would be O(n logn)

a medium article to better understand this algorithm

https://stephenjoel2k.medium.com/two-heaps-min-heap-max-heap-c3d32cbb671d

"""


import heapq
from typing import Union

<<<<<<< HEAD
class MedianFinder:
    def __init__(self) -> None:
        """
        Initialize the MedianFinder with empty max and min heaps.
        
        Examples:
            >>> median_finder = MedianFinder()
        """
        self.maxheap = []
        self.minheap = []

    def insert(self, value) -> None:
        """
        Insert a value into the max and min heaps.

        Args:
            value (int): A number to be inserted in the heap.

        Examples:
            >>> median_finder = MedianFinder()
            >>> median_finder.insert(10)
            >>> median_finder.insert(20)
        """
=======

class MedianFinder:
    def __init__(self):
        self.maxheap = []
        self.minheap = []

    def insert(self, value):
>>>>>>> 6e31438c
        if not self.maxheap or value <= -self.maxheap[0]:
            heapq.heappush(self.maxheap, -value)
        else:
            heapq.heappush(self.minheap, value)

        if len(self.maxheap) - len(self.minheap) > 1:
            heapq.heappush(self.minheap, -heapq.heappop(self.maxheap))
<<<<<<< HEAD
        elif len(self.minheap) - len(self.maxheap) > 1:
            heapq.heappush(self.maxheap, -heapq.heappop(self.minheap))

    def find_Median(self) -> Union[int, float]:
        """
        Find the median of the stream of numbers.

        Returns:
            Union[int, float]: The median of the stream.

        Examples:
            >>> median_finder = MedianFinder()
            >>> median_finder.insert(5)
            >>> median_finder.insert(8)
            >>> median_finder.insert(2)
            >>> median_finder.insert(10)
            >>> median_finder.insert(1)
            >>> median_finder.insert(7)
            >>> median_finder.insert(6)
            >>> median_finder.find_Median()
            6
        """
        if len(self.maxheap) == len(self.minheap):
            return (-self.maxheap[0] + self.minheap[0]) / 2.0
        elif len(self.maxheap) > len(self.minheap):
            return -self.maxheap[0]
=======

        elif len(self.minheap) - len(self.maxheap) > 1:
            heapq.heappush(self.maxheap, -heapq.heappop(self.minheap))

    def findMedian(self):
        if len(self.maxheap) == len(self.minheap):
            return (-self.maxheap[0] + self.minheap[0]) / 2.0

        elif len(self.maxheap) > len(self.minheap):
            return -self.maxheap[0]

>>>>>>> 6e31438c
        return self.minheap[0]

def main() -> None:
    """
    Run the example with a stream of numbers.

<<<<<<< HEAD
    Returns:
        None
    """
=======
def main():
>>>>>>> 6e31438c
    median_finder = MedianFinder()

    stream_of_numbers = [5, 8, 2, 10, 1, 7, 6]

    for value in stream_of_numbers:
        median_finder.insert(value)

<<<<<<< HEAD
    median = median_finder.find_Median()
    print("Median:", median)  # Median = 6
=======
    median = median_finder.findMedian()
    print("Median:", median)  # Median = 6


main()
>>>>>>> 6e31438c
<|MERGE_RESOLUTION|>--- conflicted
+++ resolved
@@ -17,7 +17,7 @@
 import heapq
 from typing import Union
 
-<<<<<<< HEAD
+
 class MedianFinder:
     def __init__(self) -> None:
         """
@@ -41,15 +41,6 @@
             >>> median_finder.insert(10)
             >>> median_finder.insert(20)
         """
-=======
-
-class MedianFinder:
-    def __init__(self):
-        self.maxheap = []
-        self.minheap = []
-
-    def insert(self, value):
->>>>>>> 6e31438c
         if not self.maxheap or value <= -self.maxheap[0]:
             heapq.heappush(self.maxheap, -value)
         else:
@@ -57,7 +48,6 @@
 
         if len(self.maxheap) - len(self.minheap) > 1:
             heapq.heappush(self.minheap, -heapq.heappop(self.maxheap))
-<<<<<<< HEAD
         elif len(self.minheap) - len(self.maxheap) > 1:
             heapq.heappush(self.maxheap, -heapq.heappop(self.minheap))
 
@@ -84,32 +74,15 @@
             return (-self.maxheap[0] + self.minheap[0]) / 2.0
         elif len(self.maxheap) > len(self.minheap):
             return -self.maxheap[0]
-=======
-
-        elif len(self.minheap) - len(self.maxheap) > 1:
-            heapq.heappush(self.maxheap, -heapq.heappop(self.minheap))
-
-    def findMedian(self):
-        if len(self.maxheap) == len(self.minheap):
-            return (-self.maxheap[0] + self.minheap[0]) / 2.0
-
-        elif len(self.maxheap) > len(self.minheap):
-            return -self.maxheap[0]
-
->>>>>>> 6e31438c
         return self.minheap[0]
 
 def main() -> None:
     """
     Run the example with a stream of numbers.
 
-<<<<<<< HEAD
     Returns:
         None
     """
-=======
-def main():
->>>>>>> 6e31438c
     median_finder = MedianFinder()
 
     stream_of_numbers = [5, 8, 2, 10, 1, 7, 6]
@@ -117,13 +90,5 @@
     for value in stream_of_numbers:
         median_finder.insert(value)
 
-<<<<<<< HEAD
     median = median_finder.find_Median()
-    print("Median:", median)  # Median = 6
-=======
-    median = median_finder.findMedian()
-    print("Median:", median)  # Median = 6
-
-
-main()
->>>>>>> 6e31438c
+    print("Median:", median)  # Median = 6