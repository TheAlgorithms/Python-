"""Topological Sort."""

# Test cases:

#     a
#    / \
#   b  c
#  / \
# d  e
edges: dict[str, list[str]] = {
    "a": ["c", "b"],
    "b": ["d", "e"],
    "c": [],
    "d": [],
    "e": [],
}
vertices: list[str] = ["a", "b", "c", "d", "e"]

<<<<<<< HEAD
def topological_sort_util(start: str, edges: dict[str, list[str]], visited: list[str], sort: list[str]) -> list[str]:
    """"""
    """
    Examples: 
    >>> topological_sort(['a', 'b', 'c', 'd'], {"a": ["b", "c"], "b": ["d"], 
    "c": [], "d": []})
=======

#            a
#          / | \
#         b  c  f
#        / \   / \
#       d   e g   h
#            /
#           i
edges: dict[str, list[str]] = {
    "a": ["b", "c", "f"],
    "b": ["d", "e"],
    "c": [],
    "d": [],
    "e": [],
    "f": ["g", "h"],
    "g": ["i"],
    "h": [],
    "i": [],
}
vertices: list[str] = ["a", "b", "c", "d", "e", "f", "g", "h", "i"]

#                        a
#                      /   \
#                     b     c
#                    /     / \
#                   d     e   f
#                  /
#                 g
#                /
#               h
#              /
#             i
#            /
#           j
#          /
#         k
edges: dict[str, list[str]] = {
    "a": ["b", "c"],
    "b": ["d"],
    "c": ["e", "f"],
    "d": ["g"],
    "e": [],
    "f": [],
    "g": ["h"],
    "h": ["i"],
    "i": ["j"],
    "j": ["k"],
    "k": [],
}

vertices: list[str] = ["a", "b", "c", "d", "e", "f", "g", "h", "i", "j", "k"]


#
#                  a
#                /   \
#              b      c
#             / \    / \
#            d   e  f   g
edges: dict[str, list[str]] = {
    "a": ["b", "c"],
    "b": ["d", "e"],
    "c": ["f", "g"],
    "d": [],
    "e": [],
    "f": [],
    "g": [],
}
vertices: list[str] = ["a", "b", "c", "d", "e", "f", "g"]

#
#                  a
#                /   \
#              b      c
#             / \    / \
#            d   e  f   g
#           / \   \      \
#          h   i   j      k
#         /     \
#        l       m
#       /
#      n
#
#
edges: dict[str, list[str]] = (
    {
        "a": ["b", "c"],
        "b": ["d", "e"],
        "c": ["f", "g"],
        "d": ["h", "i"],
        "e": ["j"],
        "f": [],
        "g": ["k"],
        "h": ["l"],
        "i": ["m"],
        "j": [],
        "k": [],
        "l": ["n"],
        "m": [],
        "n": [],
    },
)
vertices: list[str] = ["a", "b", "c", "d", "e", "f", "g"]

#                        a
#                      /
#                     b
#                    /
#                   c
#                  /
#                 d
#                /
#               e
#              /
#             f
#            /
#           g
#          /
#         h
edges: dict[str, list[str]] = {
    "a": ["b"],
    "b": ["c"],
    "c": ["d"],
    "d": ["e"],
    "e": ["f"],
    "f": ["g"],
    "g": ["h"],
    "h": [],
}
vertices: list[str] = ["a", "b", "c", "d", "e", "f", "g", "h"]

#            a
#          / | \
#         b  c  d
#        /       \
#       e         f
#      /           \
#     g             h
#    /               \
#   i                 j
#  /                   \
# k                     l
edges: dict[str, list[str]] = {
    "a": ["b", "c", "d"],
    "b": ["e"],
    "c": [],
    "d": ["f"],
    "e": ["g"],
    "f": ["h"],
    "g": ["i"],
    "h": ["j"],
    "i": ["k"],
    "j": ["l"],
    "k": [],
    "l": [],
}
vertices: list[str] = ["a", "b", "c", "d", "e", "f", "g", "h", "i"]

#     a
#    / \
#   b   c
#  /     \
# d       e
edges: dict[str, list[str]] = {
    "a": ["b", "c"],
    "b": ["d"],
    "c": ["e"],
    "d": [],
    "e": [],
}
vertices: list[str] = ["a", "b", "c", "d", "e"]


#   a     h
#  / \     \
# b   c     i
# |   |     |
# d   e     j
# |   |
# g   f
edges: dict[str, list[str]] = {
    "a": ["b", "c"],
    "b": ["d"],
    "c": ["e", "f"],
    "d": ["g"],
    "e": [],
    "f": [],
    "g": [],
    "h": ["i"],
    "i": ["j"],
    "j": [],
}
vertices: list[str] = ["a", "b", "c", "d", "e", "f", "g", "h", "i", "j"]

#   a     h     k
#  / \     \     \
# b   c     i     l
# |   |     |     |
# d   e     j     m
# |   |
# g   f
edges: dict[str, list[str]] = {
    "a": ["b", "c"],
    "b": ["d"],
    "c": ["e"],
    "d": ["g"],
    "e": ["f"],
    "f": [],
    "g": [],
    "h": ["i"],
    "i": ["j"],
    "j": [],
    "k": ["l"],
    "l": ["m"],
    "m": [],
}
vertices: list[str] = ["a", "b", "c", "d", "e", "f", "g", "h", "i", "j", "k", "l", "m"]


def topological_sort_util(
    start: str, edges: dict[str, list[str]], visited: list[str], sort: list[str]
) -> list[str]:
    """"""
    """
    Examples:
    >>> topological_sort(['a', 'b', 'c', 'd'], {"a": ["b", "c"], "b": ["d"], "c": [], "d": []})
>>>>>>> fae8f10c
    ['d', 'c', 'b', 'a']
    >>> topological_sort(['a', 'b', 'c', 'd', 'e', 'f', 'g', 'h'], {"a": ["b"], 
    "b": ["c"], "c": ["d"], "d": ["e"], "e": ["f"], "f": ["g"], "g": ["h"], "h": []})
    ['h', 'g', 'f', 'e', 'd', 'c', 'b', 'a']
    >>> topological_sort(['a', 'b', 'c', 'd', 'e', 'f', 'g'], {"a": ["b", "c"], 
    "b": ["d", "e"], "c": ["f", "g"], "d": [], "f": [], "h": []})
    ['d', 'f', 'e', 'g', 'c', 'b', 'a']
    >>> topological_sort([], {})
    ['']
    """

    current = start
    # add current to visited
    visited.append(current)
    neighbors = edges[current]
    for neighbor in neighbors:
        # if neighbor not in visited, visit
        if neighbor not in visited:
            sort = topological_sort_util(neighbor, edges, visited, sort)
    # if all neighbors visited add current to sort
    sort.append(current)
    # if all vertices haven't been visited select a new one to visit
    if len(visited) != len(edges):
        for vertex in edges:
            if vertex not in visited:
                sort = topological_sort_util(vertex, edges, visited, sort)
    # return sort
    return sort


def topological_sort(vertices: list[str], edges: dict[str, list[str]]) -> list[str]:
    sort = []
    visited = []
    for vertex in vertices:
        if vertex not in visited:
            sort = topological_sort_util(vertex, edges, visited, sort)
    return sort


if __name__ == "__main__":
    # Get vertices from the user
    vertices_input = input("Please enter the vertices separated by commas: ").strip()
    vertices = [vertex.strip() for vertex in vertices_input.split(",")]
    # Initialize an empty dictionary for edges
    edges = {}
    # Iterate over each vertex to get its connected edges
    for vertex in vertices:
        edges_input = input(
            f'Please enter the edges connected to vertex "{vertex}" separated by commas (leave empty to finish): '
        ).strip()
        edges[vertex] = [
            edge.strip() for edge in edges_input.split(",") if edge.strip()
        ]
    sort = topological_sort(vertices, edges)
    print(sort)<|MERGE_RESOLUTION|>--- conflicted
+++ resolved
@@ -16,241 +16,15 @@
 }
 vertices: list[str] = ["a", "b", "c", "d", "e"]
 
-<<<<<<< HEAD
-def topological_sort_util(start: str, edges: dict[str, list[str]], visited: list[str], sort: list[str]) -> list[str]:
-    """"""
-    """
-    Examples: 
-    >>> topological_sort(['a', 'b', 'c', 'd'], {"a": ["b", "c"], "b": ["d"], 
-    "c": [], "d": []})
-=======
-
-#            a
-#          / | \
-#         b  c  f
-#        / \   / \
-#       d   e g   h
-#            /
-#           i
-edges: dict[str, list[str]] = {
-    "a": ["b", "c", "f"],
-    "b": ["d", "e"],
-    "c": [],
-    "d": [],
-    "e": [],
-    "f": ["g", "h"],
-    "g": ["i"],
-    "h": [],
-    "i": [],
-}
-vertices: list[str] = ["a", "b", "c", "d", "e", "f", "g", "h", "i"]
-
-#                        a
-#                      /   \
-#                     b     c
-#                    /     / \
-#                   d     e   f
-#                  /
-#                 g
-#                /
-#               h
-#              /
-#             i
-#            /
-#           j
-#          /
-#         k
-edges: dict[str, list[str]] = {
-    "a": ["b", "c"],
-    "b": ["d"],
-    "c": ["e", "f"],
-    "d": ["g"],
-    "e": [],
-    "f": [],
-    "g": ["h"],
-    "h": ["i"],
-    "i": ["j"],
-    "j": ["k"],
-    "k": [],
-}
-
-vertices: list[str] = ["a", "b", "c", "d", "e", "f", "g", "h", "i", "j", "k"]
-
-
-#
-#                  a
-#                /   \
-#              b      c
-#             / \    / \
-#            d   e  f   g
-edges: dict[str, list[str]] = {
-    "a": ["b", "c"],
-    "b": ["d", "e"],
-    "c": ["f", "g"],
-    "d": [],
-    "e": [],
-    "f": [],
-    "g": [],
-}
-vertices: list[str] = ["a", "b", "c", "d", "e", "f", "g"]
-
-#
-#                  a
-#                /   \
-#              b      c
-#             / \    / \
-#            d   e  f   g
-#           / \   \      \
-#          h   i   j      k
-#         /     \
-#        l       m
-#       /
-#      n
-#
-#
-edges: dict[str, list[str]] = (
-    {
-        "a": ["b", "c"],
-        "b": ["d", "e"],
-        "c": ["f", "g"],
-        "d": ["h", "i"],
-        "e": ["j"],
-        "f": [],
-        "g": ["k"],
-        "h": ["l"],
-        "i": ["m"],
-        "j": [],
-        "k": [],
-        "l": ["n"],
-        "m": [],
-        "n": [],
-    },
-)
-vertices: list[str] = ["a", "b", "c", "d", "e", "f", "g"]
-
-#                        a
-#                      /
-#                     b
-#                    /
-#                   c
-#                  /
-#                 d
-#                /
-#               e
-#              /
-#             f
-#            /
-#           g
-#          /
-#         h
-edges: dict[str, list[str]] = {
-    "a": ["b"],
-    "b": ["c"],
-    "c": ["d"],
-    "d": ["e"],
-    "e": ["f"],
-    "f": ["g"],
-    "g": ["h"],
-    "h": [],
-}
-vertices: list[str] = ["a", "b", "c", "d", "e", "f", "g", "h"]
-
-#            a
-#          / | \
-#         b  c  d
-#        /       \
-#       e         f
-#      /           \
-#     g             h
-#    /               \
-#   i                 j
-#  /                   \
-# k                     l
-edges: dict[str, list[str]] = {
-    "a": ["b", "c", "d"],
-    "b": ["e"],
-    "c": [],
-    "d": ["f"],
-    "e": ["g"],
-    "f": ["h"],
-    "g": ["i"],
-    "h": ["j"],
-    "i": ["k"],
-    "j": ["l"],
-    "k": [],
-    "l": [],
-}
-vertices: list[str] = ["a", "b", "c", "d", "e", "f", "g", "h", "i"]
-
-#     a
-#    / \
-#   b   c
-#  /     \
-# d       e
-edges: dict[str, list[str]] = {
-    "a": ["b", "c"],
-    "b": ["d"],
-    "c": ["e"],
-    "d": [],
-    "e": [],
-}
-vertices: list[str] = ["a", "b", "c", "d", "e"]
-
-
-#   a     h
-#  / \     \
-# b   c     i
-# |   |     |
-# d   e     j
-# |   |
-# g   f
-edges: dict[str, list[str]] = {
-    "a": ["b", "c"],
-    "b": ["d"],
-    "c": ["e", "f"],
-    "d": ["g"],
-    "e": [],
-    "f": [],
-    "g": [],
-    "h": ["i"],
-    "i": ["j"],
-    "j": [],
-}
-vertices: list[str] = ["a", "b", "c", "d", "e", "f", "g", "h", "i", "j"]
-
-#   a     h     k
-#  / \     \     \
-# b   c     i     l
-# |   |     |     |
-# d   e     j     m
-# |   |
-# g   f
-edges: dict[str, list[str]] = {
-    "a": ["b", "c"],
-    "b": ["d"],
-    "c": ["e"],
-    "d": ["g"],
-    "e": ["f"],
-    "f": [],
-    "g": [],
-    "h": ["i"],
-    "i": ["j"],
-    "j": [],
-    "k": ["l"],
-    "l": ["m"],
-    "m": [],
-}
-vertices: list[str] = ["a", "b", "c", "d", "e", "f", "g", "h", "i", "j", "k", "l", "m"]
-
 
 def topological_sort_util(
     start: str, edges: dict[str, list[str]], visited: list[str], sort: list[str]
 ) -> list[str]:
     """"""
     """
-    Examples:
-    >>> topological_sort(['a', 'b', 'c', 'd'], {"a": ["b", "c"], "b": ["d"], "c": [], "d": []})
->>>>>>> fae8f10c
+    Examples: 
+    >>> topological_sort(['a', 'b', 'c', 'd'], {"a": ["b", "c"], "b": ["d"], 
+    "c": [], "d": []})
     ['d', 'c', 'b', 'a']
     >>> topological_sort(['a', 'b', 'c', 'd', 'e', 'f', 'g', 'h'], {"a": ["b"], 
     "b": ["c"], "c": ["d"], "d": ["e"], "e": ["f"], "f": ["g"], "g": ["h"], "h": []})
