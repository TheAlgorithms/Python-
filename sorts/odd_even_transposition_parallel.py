"""
This is an implementation of odd-even transposition sort.

It works by performing a series of parallel swaps between odd and even pairs of
variables in the list.

This implementation represents each variable in the list with a process and
each process communicates with its neighboring processes in the list to perform
comparisons.
They are synchronized with locks and message passing but other forms of
synchronization could be used.
"""
<<<<<<< HEAD
from multiprocessing import Lock, Pipe, Process
=======
from multiprocessing import Lock, Pipe, Process, connection
>>>>>>> 9f9ca423
from traceback import format_exc

# lock used to ensure that two processes do not access a pipe at the same time
process_lock = Lock()

"""
The function run by the processes that sorts the list

"position" ----> the position in the list the process represents, used to know which
neighbor we pass our value to
"value" ----> the initial value at list[position]
LSend, RSend = the pipes we use to send to our left and right neighbors
LRcv, RRcv = the pipes we use to receive from our left and right neighbors
resultPipe = the pipe used to send results back to main
arr_len = length of the list to be sorted
"""


def oe_process(
<<<<<<< HEAD
    position,
    value,
    l_send,
    r_send,
    lr_cv,
    rr_cv,
    result_pipe,
=======
    position: int,
    value: List[int],
    l_send: connection,
    r_send: connection,
    lr_cv: connection,
    rr_cv: connection,
    result_pipe: connection,
>>>>>>> 9f9ca423
    arr_len: int,
) -> None:
    global process_lock

    # we perform n swaps since after n swaps we know we are sorted
    # we *could* stop early if we are sorted already, but it takes as long to
    # find out we are sorted as it does to sort the list with this algorithm
    for i in range(arr_len):
        if (i + position) % 2 == 0 and r_send is not None:
            # send your value to your right neighbor
            process_lock.acquire()
            r_send[1].send(value)
            process_lock.release()

            # receive your right neighbor's value
            process_lock.acquire()
            temp = rr_cv[0].recv()
            process_lock.release()

            # take the lower value since you are on the left
            value = min(value, temp)
        elif (i + position) % 2 != 0 and l_send is not None:
            # send your value to your left neighbor
            process_lock.acquire()
            l_send[1].send(value)
            process_lock.release()

            # receive your left neighbor's value
            process_lock.acquire()
            temp = lr_cv[0].recv()
            process_lock.release()

            # take the higher value since you are on the right
            value = max(value, temp)
    # after all swaps are performed, send the values back to main
    result_pipe[1].send(value)


"""
the function which creates the processes that perform the parallel swaps

arr = the list to be sorted
"""


<<<<<<< HEAD
def odd_even_transposition(arr):
=======
def odd_even_transposition(arr: List[int]) -> List[int]:
>>>>>>> 9f9ca423
    process_array_ = []
    result_pipe = []
    # initialize the list of pipes where the values will be retrieved
    for _ in arr:
        result_pipe.append(Pipe())
    # creates the processes
    # the first and last process only have one neighbor so they are made outside
    # of the loop
    temp_rs = Pipe()
    temp_rr = Pipe()
    process_array_.append(
        Process(
            target=oe_process,
            args=(0, arr[0], None, temp_rs, None, temp_rr, result_pipe[0], len(arr)),
        )
    )
    temp_lr = temp_rs
    temp_ls = temp_rr

    for i in range(1, len(arr) - 1):
        temp_rs = Pipe()
        temp_rr = Pipe()
        process_array_.append(
            Process(
                target=oe_process,
                args=(
                    i,
                    arr[i],
                    temp_ls,
                    temp_rs,
                    temp_lr,
                    temp_rr,
                    result_pipe[i],
                    len(arr),
                ),
            )
        )
        temp_lr = temp_rs
        temp_ls = temp_rr

    process_array_.append(
        Process(
            target=oe_process,
            args=(
                len(arr) - 1,
                arr[len(arr) - 1],
                temp_ls,
                None,
                temp_lr,
                None,
                result_pipe[len(arr) - 1],
                len(arr),
            ),
        )
    )

    # start the processes
    for p in process_array_:
        p.start()

    # wait for the processes to end and write their values to the list
    for p in range(len(result_pipe)):
        arr[p] = result_pipe[p][0].recv()
        process_array_[p].join()
    return arr


# creates a reverse sorted list and sorts it
def main():
    try:
        # taking input of the list
        arr = [int(item) for item in input("Enter the list items : ").split()]
        print("\nInitial List:", *arr)
        arr = odd_even_transposition(arr)
        print("\nSorted List: ", *arr)
<<<<<<< HEAD
    except ValueError:
=======
    except Exception:
>>>>>>> 9f9ca423
        print(f"Exception😤:\n {format_exc()} ")


if __name__ == "__main__":
    main()<|MERGE_RESOLUTION|>--- conflicted
+++ resolved
@@ -10,11 +10,7 @@
 They are synchronized with locks and message passing but other forms of
 synchronization could be used.
 """
-<<<<<<< HEAD
 from multiprocessing import Lock, Pipe, Process
-=======
-from multiprocessing import Lock, Pipe, Process, connection
->>>>>>> 9f9ca423
 from traceback import format_exc
 
 # lock used to ensure that two processes do not access a pipe at the same time
@@ -34,23 +30,13 @@
 
 
 def oe_process(
-<<<<<<< HEAD
     position,
     value,
     l_send,
     r_send,
     lr_cv,
-    rr_cv,
+    rr_cv, 
     result_pipe,
-=======
-    position: int,
-    value: List[int],
-    l_send: connection,
-    r_send: connection,
-    lr_cv: connection,
-    rr_cv: connection,
-    result_pipe: connection,
->>>>>>> 9f9ca423
     arr_len: int,
 ) -> None:
     global process_lock
@@ -96,11 +82,7 @@
 """
 
 
-<<<<<<< HEAD
 def odd_even_transposition(arr):
-=======
-def odd_even_transposition(arr: List[int]) -> List[int]:
->>>>>>> 9f9ca423
     process_array_ = []
     result_pipe = []
     # initialize the list of pipes where the values will be retrieved
@@ -176,11 +158,7 @@
         print("\nInitial List:", *arr)
         arr = odd_even_transposition(arr)
         print("\nSorted List: ", *arr)
-<<<<<<< HEAD
     except ValueError:
-=======
-    except Exception:
->>>>>>> 9f9ca423
         print(f"Exception😤:\n {format_exc()} ")
 
 
