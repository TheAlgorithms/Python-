import numpy as np


def parse_function(user_input):
    """
    Convert user input from f(x, y) = x^2 + y^2 to a valid Python function.

    Parameters:
        user_input (str): The user-defined fitness function in string format.

    Returns:
        str: The function code as a string.

    Examples:
        >>> parse_function("f(x, y) = x^2 + y^2")
        'def fitness(x):\\n    return x[0]**2 + x[1]**2'
    """
    user_input = user_input.strip()

    if "=" in user_input:
        _, expression = user_input.split("=", 1)
        expression = expression.strip()
    else:
        raise ValueError("Invalid function format. Please use 'f(x, y) = ...'.")

    function_code = "def fitness(x):\n"
    function_code += f"    return {expression.replace('^', '**').replace('x', 'x[0]').replace('y', 'x[1]')}\n"

    return function_code


def genetic_algorithm(user_fitness_function) -> None:
    """
    Execute the genetic algorithm to optimize the user-defined fitness function.

    Parameters:
        user_fitness_function (function): The fitness function to be optimized.

    Returns:
        None

    Example:
        >>> def example_fitness_function(x):
        ...     return x[0]**2 + x[1]**2
        >>> genetic_algorithm(example_fitness_function)  # This will print outputs
    """
    rng = np.random.default_rng()  # New random number generator
    population_size = 100
    num_generations = 500
    mutation_rate = 0.01
    chromosome_length = 2
    best_fitness = np.inf
    best_solution = None

    population = rng.random((population_size, chromosome_length))

    for generation in range(num_generations):
        fitness_values = []

        for individual in population:
            fitness_value = user_fitness_function(individual)

            if fitness_value is None:
                print(
                    f"Warning: Fitness function returned None for individual {individual}."
                )
                fitness_value = np.inf
            else:
                print(
                    f"Evaluating individual {individual}, Fitness: {fitness_value:.6f}"
                )

            fitness_values.append(fitness_value)

        fitness_values = np.array(fitness_values)

        best_idx = np.argmin(fitness_values)
        if fitness_values[best_idx] < best_fitness:
            best_fitness = fitness_values[best_idx]
            best_solution = population[best_idx]

        print(f"Generation {generation + 1}, Best Fitness: {best_fitness:.6f}")

        selected_parents = population[rng.choice(population_size, population_size)]

        offspring = []
        for i in range(0, population_size, 2):
            parent1, parent2 = selected_parents[i], selected_parents[i + 1]
            cross_point = rng.integers(1, chromosome_length)
            child1 = np.concatenate((parent1[:cross_point], parent2[cross_point:]))
            child2 = np.concatenate((parent2[:cross_point], parent1[cross_point:]))
            offspring.append(child1)
            offspring.append(child2)

        offspring = np.array(offspring)
        mutation_mask = rng.random((population_size, chromosome_length)) < mutation_rate
        offspring[mutation_mask] = rng.random(np.sum(mutation_mask))

        population = offspring

    print("\n--- Optimization Results ---")
    print(f"User-defined function: f(x, y) = {user_input.split('=')[1].strip()}")
    print(f"Best Fitness Value (Minimum): {best_fitness:.6f}")
    print(
        f"Optimal Solution Found: x = {best_solution[0]:.6f}, y = {best_solution[1]:.6f}"
    )

    function_value = best_fitness
    print(
        f"Function Value at Optimal Solution: f({best_solution[0]:.6f}, {best_solution[1]:.6f}) = {function_value:.6f}"
    )


if __name__ == "__main__":
    user_input = input(
        "Please enter your fitness function in the format 'f(x, y) = ...':\n"
    )

    try:
        fitness_function_code = parse_function(user_input)
        exec(fitness_function_code, globals())
    except (SyntaxError, ValueError) as e:
        print(f"Error: {e}")
    except NameError as e:
        print(f"Error: {e}")

<<<<<<< HEAD
    if 'fitness' in globals():
        if 'fitness' in globals():
            genetic_algorithm(globals()['fitness'])
        else:
            print("No valid fitness function provided.")
=======
    if "fitness" in globals():
        genetic_algorithm(fitness)
>>>>>>> 1ad1867d
    else:
        print("No valid fitness function provided.")<|MERGE_RESOLUTION|>--- conflicted
+++ resolved
@@ -124,15 +124,8 @@
     except NameError as e:
         print(f"Error: {e}")
 
-<<<<<<< HEAD
     if 'fitness' in globals():
         if 'fitness' in globals():
             genetic_algorithm(globals()['fitness'])
         else:
-            print("No valid fitness function provided.")
-=======
-    if "fitness" in globals():
-        genetic_algorithm(fitness)
->>>>>>> 1ad1867d
-    else:
-        print("No valid fitness function provided.")+            print("No valid fitness function provided.")