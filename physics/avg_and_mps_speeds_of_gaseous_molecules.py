--- conflicted
+++ resolved
@@ -1,14 +1,8 @@
 """
-<<<<<<< HEAD
 The root-mean-square, average and most probable speeds are derived from 
 the Maxwell-Boltzmann distribution. The Maxwell-Boltzmann distribution is a 
 probability distribution that describes the distribution of speeds for particles 
 in a gas.
-=======
-The root-mean-square, average and most probable speeds are derived from
-the Maxwell-Boltzmann distribution. The Maxwell-Boltzmann distribution is a
-probability distribution that describes the distribution of speeds for particles in a gas.
->>>>>>> 07502c87
 The distribution is given by the following equation:
 
         -------------------------------------------------
@@ -31,42 +25,25 @@
         | vavg = √8RT/πM    |
         ---------------------
 
-<<<<<<< HEAD
 The most probable speed is the speed at which the Maxwell-Boltzmann distribution 
 is at its maximum. This can be found by differentiating the Maxwell-Boltzmann 
 distribution with respect to v and setting the result equal to zero. The result is:
-=======
-The most probable speed is the speed at which the Maxwell-Boltzmann distribution is at its maximum.
-This can be found by differentiating the Maxwell-Boltzmann distribution with respect to v
-and setting the result equal to zero. The result is:
->>>>>>> 07502c87
 
         ---------------------
         | vmp = √2RT/M      |
         ---------------------
 
-<<<<<<< HEAD
 The root-mean-square speed is another measure of the average speed 
 of the molecules in a gas. It is calculated by taking the square root 
 of the average of the squares of the speeds of the molecules. The result is:
-=======
-The root-mean-square speed is another measure of the average speed of the molecules in a gas.
-It is calculated by taking the square root of the average of the
-squares of the speeds of the molecules. The result is:
->>>>>>> 07502c87
 
         ---------------------
         | vrms = √3RT/m     |
         ---------------------
 
-<<<<<<< HEAD
 Here we have defined functions to calculate the average and 
 most probable speeds of molecules in a gas given the 
 temperature and molar mass of the gas.
-=======
-Here we have defined functions to calculate the average and
-most probable speeds of molecules in a gas given the temperature and molar mass of the gas.
->>>>>>> 07502c87
 """
 
 # necessary constants
