--- conflicted
+++ resolved
@@ -1,10 +1,5 @@
-<<<<<<< HEAD
 c= 299792458
-def energy_equivalence(mass):
-   
-=======
 def energy_equivalence(mass_kg):
->>>>>>> 029f2265
     # Check if the mass is non-negative
     if mass < 0:
         raise ValueError("mass should be positive")
@@ -19,5 +14,5 @@
 
 
 if __name__ == "__main__":
-    
-    energy_equivalence()+
+    energy_equivalence()
