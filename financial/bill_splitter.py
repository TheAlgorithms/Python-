"""
Program to split bills among a group by given
- Number of people in group. eg: 5
- Name of contributer and amount of contribution separated by space. eg: John 100

"""

<<<<<<< HEAD
from typing import List
from typing_extensions import TypedDict


class Contribution(TypedDict):
  name: str 
  contri: int 
class Solution(TypedDict):
  name: str
  payment: List[Contribution]
class Result(TypedDict):
  sol: List[Solution]
  total: int
  each: float
  pool:List[Contribution]

#function to split bill among group
#pool: [...{'name':str,'contri':int},{'name':str,'contri':int}]
def splitBill(pool:List[Contribution])->Result:
  '''
  >>> splitBill([{'name': 'sam', 'contri': 500}, {'name': 'rohan', 'contri': 200}, {'name': 'john', 'contri': 50}])
  {'sol': [{'name': 'sam', 'payment': [{'name': 'rohan', 'contri': 50.0}, {'name': 'john', 'contri': 200.0}]}], 'total': 750, 'each': 250.0, 'pool': [{'name': 'sam', 'contri': 500}, {'name': 'rohan', 'contri': 200}, {'name': 'john', 'contri': 50}]}
  '''
  contri_list=[x['contri'] for x in pool]
  total=sum(contri_list)
  each=total/len(contri_list)
  more=[]
  less=[]
  sol=[]
  for i in pool:
    if i['contri']<each:
      less.append({'name':i['name'],'contri':each-i['contri']})
    else:
      more.append({'name':i['name'],'contri':i['contri']-each})
  for i in more:
    a=i['contri']
    m = [{'name':k['name'],'contri':0} for k in less]
    for j in range(len(less)):
      b=less[j]['contri']
      if a==0:
        m[j]['contri']=0
      elif a-b==0:
        a=a-b
        m[j]['contri']=b
        less[j]['contri']=0
      elif a-b>0:
        a=a-b
        less[j]['contri']=0
        m[j]['contri']=b
      elif a-b<0:
        less[j]['contri']=b-a
        m[j]['contri']=a
        a=0
    sol.append({'name':i['name'],'payment':m})
  return {'sol':sol,'total':total,'each':each,'pool':pool}


#function to print solution in a format
#result is the value returned by splitBill(pool) function
def printSolution(result:Result)-> None:
  '''
  >>> printSolution({'sol': [{'name': 'sam', 'payment': [{'name': 'rohan', 'contri': 50.0}, {'name': 'john', 'contri': 200.0}]}], 'total': 750, 'each': 250.0, 'pool': [{'name': 'sam', 'contri': 500}, {'name': 'rohan', 'contri': 200}, {'name': 'john', 'contri': 50}]})
  sam  paid    $ 500
  rohan  paid    $ 200
  john  paid    $ 50
  -------------------------------------------------------------------------------
  Total pool amount  : $ 750
  Per head           : $ 250.0
  -------------------------------------------------------------------------------
  rohan  should pay $ 50.0  to  sam
  john  should pay $ 200.0  to  sam
  -------------------------------------------------------------------------------
  '''
  for i in result['pool']:
    print(i['name'],' paid    $',i['contri'])
  print('-------------------------------------------------------------------------------')
  print('Total pool amount  : $',result['total'])
  print('Per head           : $',result['each'])
  print('-------------------------------------------------------------------------------')
  for i in result['sol']:
    for j in i['payment']:
      if j['contri']>0:
        print(j['name'],' should pay $',j['contri'],' to ', i['name'])
    print('-------------------------------------------------------------------------------')

=======
# function to split bill among group
# pool: [...{'name':str,'contri':int},{'name':str,'contri':int}]
def splitBill(pool):
    """
    >>> splitBill([{'name': 'sam', 'contri': 500}, {'name': 'rohan', 'contri': 200}, {'name': 'john', 'contri': 50}])
    {'sol': [{'name': 'sam', 'payment': [{'name': 'rohan', 'contri': 50.0}, {'name': 'john', 'contri': 200.0}]}], 'total': 750, 'each': 250.0, 'pool': [{'name': 'sam', 'contri': 500}, {'name': 'rohan', 'contri': 200}, {'name': 'john', 'contri': 50}]}
    """
    contriList = [x["contri"] for x in pool]
    total = sum(contriList)
    each = total / len(contriList)
    more = []
    less = []
    sol = []
    for i in pool:
        if i["contri"] < each:
            less.append({"name": i["name"], "contri": each - i["contri"]})
        else:
            more.append({"name": i["name"], "contri": i["contri"] - each})
    for i in more:
        a = i["contri"]
        m = [{"name": k["name"], "contri": 0} for k in less]
        for j in range(len(less)):
            b = less[j]["contri"]
            if a == 0:
                m[j]["contri"] = 0
            elif a - b == 0:
                a = a - b
                m[j]["contri"] = b
                less[j]["contri"] = 0
            elif a - b > 0:
                a = a - b
                less[j]["contri"] = 0
                m[j]["contri"] = b
            elif a - b < 0:
                less[j]["contri"] = b - a
                m[j]["contri"] = a
                a = 0
        sol.append({"name": i["name"], "payment": m})
    return {"sol": sol, "total": total, "each": each, "pool": pool}


# function to print solution in a format
# result is the value returned by splitBill(pool) function
def printSolution(result):
    """
    >>> printSolution({'sol': [{'name': 'sam', 'payment': [{'name': 'rohan', 'contri': 50.0}, {'name': 'john', 'contri': 200.0}]}], 'total': 750, 'each': 250.0, 'pool': [{'name': 'sam', 'contri': 500}, {'name': 'rohan', 'contri': 200}, {'name': 'john', 'contri': 50}]})
    sam  paid    $ 500
    rohan  paid    $ 200
    john  paid    $ 50
    -------------------------------------------------------------------------------
    Total pool amount  : $ 750
    Per head           : $ 250.0
    -------------------------------------------------------------------------------
    rohan  should pay $ 50.0  to  sam
    john  should pay $ 200.0  to  sam
    -------------------------------------------------------------------------------
    """
    for i in result["pool"]:
        print(i["name"], " paid    $", i["contri"])
    print(
        "-------------------------------------------------------------------------------"
    )
    print("Total pool amount  : $", result["total"])
    print("Per head           : $", result["each"])
    print(
        "-------------------------------------------------------------------------------"
    )
    for i in result["sol"]:
        for j in i["payment"]:
            if j["contri"] > 0:
                print(j["name"], " should pay $", j["contri"], " to ", i["name"])
        print(
            "-------------------------------------------------------------------------------"
        )
>>>>>>> 4c364fc4


if __name__ == "__main__":
    import doctest

    doctest.testmod()<|MERGE_RESOLUTION|>--- conflicted
+++ resolved
@@ -5,7 +5,6 @@
 
 """
 
-<<<<<<< HEAD
 from typing import List
 from typing_extensions import TypedDict
 
@@ -91,82 +90,6 @@
         print(j['name'],' should pay $',j['contri'],' to ', i['name'])
     print('-------------------------------------------------------------------------------')
 
-=======
-# function to split bill among group
-# pool: [...{'name':str,'contri':int},{'name':str,'contri':int}]
-def splitBill(pool):
-    """
-    >>> splitBill([{'name': 'sam', 'contri': 500}, {'name': 'rohan', 'contri': 200}, {'name': 'john', 'contri': 50}])
-    {'sol': [{'name': 'sam', 'payment': [{'name': 'rohan', 'contri': 50.0}, {'name': 'john', 'contri': 200.0}]}], 'total': 750, 'each': 250.0, 'pool': [{'name': 'sam', 'contri': 500}, {'name': 'rohan', 'contri': 200}, {'name': 'john', 'contri': 50}]}
-    """
-    contriList = [x["contri"] for x in pool]
-    total = sum(contriList)
-    each = total / len(contriList)
-    more = []
-    less = []
-    sol = []
-    for i in pool:
-        if i["contri"] < each:
-            less.append({"name": i["name"], "contri": each - i["contri"]})
-        else:
-            more.append({"name": i["name"], "contri": i["contri"] - each})
-    for i in more:
-        a = i["contri"]
-        m = [{"name": k["name"], "contri": 0} for k in less]
-        for j in range(len(less)):
-            b = less[j]["contri"]
-            if a == 0:
-                m[j]["contri"] = 0
-            elif a - b == 0:
-                a = a - b
-                m[j]["contri"] = b
-                less[j]["contri"] = 0
-            elif a - b > 0:
-                a = a - b
-                less[j]["contri"] = 0
-                m[j]["contri"] = b
-            elif a - b < 0:
-                less[j]["contri"] = b - a
-                m[j]["contri"] = a
-                a = 0
-        sol.append({"name": i["name"], "payment": m})
-    return {"sol": sol, "total": total, "each": each, "pool": pool}
-
-
-# function to print solution in a format
-# result is the value returned by splitBill(pool) function
-def printSolution(result):
-    """
-    >>> printSolution({'sol': [{'name': 'sam', 'payment': [{'name': 'rohan', 'contri': 50.0}, {'name': 'john', 'contri': 200.0}]}], 'total': 750, 'each': 250.0, 'pool': [{'name': 'sam', 'contri': 500}, {'name': 'rohan', 'contri': 200}, {'name': 'john', 'contri': 50}]})
-    sam  paid    $ 500
-    rohan  paid    $ 200
-    john  paid    $ 50
-    -------------------------------------------------------------------------------
-    Total pool amount  : $ 750
-    Per head           : $ 250.0
-    -------------------------------------------------------------------------------
-    rohan  should pay $ 50.0  to  sam
-    john  should pay $ 200.0  to  sam
-    -------------------------------------------------------------------------------
-    """
-    for i in result["pool"]:
-        print(i["name"], " paid    $", i["contri"])
-    print(
-        "-------------------------------------------------------------------------------"
-    )
-    print("Total pool amount  : $", result["total"])
-    print("Per head           : $", result["each"])
-    print(
-        "-------------------------------------------------------------------------------"
-    )
-    for i in result["sol"]:
-        for j in i["payment"]:
-            if j["contri"] > 0:
-                print(j["name"], " should pay $", j["contri"], " to ", i["name"])
-        print(
-            "-------------------------------------------------------------------------------"
-        )
->>>>>>> 4c364fc4
 
 
 if __name__ == "__main__":
