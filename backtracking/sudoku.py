from typing import List, Tuple, Union

Matrix = List[List[int]]

"""
    Given a partially filled 9×9 2D array, the objective is to fill a 9×9
    square grid with digits numbered 1 to 9, so that every row, column, and
    and each of the nine 3×3 sub-grids contains all of the digits.

    This can be solved using Backtracking and is similar to n-queens.
    We check to see if a cell is safe or not and recursively call the
    function on the next column to see if it returns True. if yes, we
    have solved the puzzle. else, we backtrack and place another number
    in that cell and repeat this process.
"""
# assigning initial values to the grid
small_grid = [[0, 1], [1, 0]]


initial_grid = [
    [3, 0, 6, 5, 0, 8, 4, 0, 0],
    [5, 2, 0, 0, 0, 0, 0, 0, 0],
    [0, 8, 7, 0, 0, 0, 0, 3, 1],
    [0, 0, 3, 0, 1, 0, 0, 8, 0],
    [9, 0, 0, 8, 6, 3, 0, 0, 5],
    [0, 5, 0, 0, 9, 0, 6, 0, 0],
    [1, 3, 0, 0, 0, 0, 2, 5, 0],
    [0, 0, 0, 0, 0, 0, 0, 7, 4],
    [0, 0, 5, 2, 0, 6, 3, 0, 0],
]

<<<<<<< HEAD
=======

>>>>>>> d58d0a97
initial_not_solvable_grid = [
    [0, 0, 0, 0, 0, 0, 0, 0, 0],
    [0, 0, 0, 0, 0, 0, 0, 0, 0],
    [0, 0, 0, 0, 0, 0, 0, 0, 0],
    [0, 0, 0, 0, 0, 0, 0, 0, 0],
    [3, 0, 0, 0, 0, 0, 0, 0, 0],
    [3, 0, 0, 0, 0, 0, 0, 0, 0],
    [0, 0, 0, 0, 0, 0, 0, 0, 0],
    [0, 0, 0, 0, 0, 0, 0, 0, 0],
    [0, 0, 0, 0, 0, 0, 0, 0, 0],
]

<<<<<<< HEAD
=======

>>>>>>> d58d0a97
# a grid with no solution
no_solution = [
    [5, 0, 6, 5, 0, 8, 4, 0, 3],
    [5, 2, 0, 0, 0, 0, 0, 0, 2],
    [1, 8, 7, 0, 0, 0, 0, 3, 1],
    [0, 0, 3, 0, 1, 0, 0, 8, 0],
    [9, 0, 0, 8, 6, 3, 0, 0, 5],
    [0, 5, 0, 0, 9, 0, 6, 0, 0],
    [1, 3, 0, 0, 0, 0, 2, 5, 0],
    [0, 0, 0, 0, 0, 0, 0, 7, 4],
    [0, 0, 5, 2, 0, 6, 3, 0, 0],
]


def is_safe(grid: Matrix, row: int, column: int, n: int) -> bool:
    """
    This function checks the grid to see if each row,
    column, and the 3x3 subgrids contain the digit 'n'.
    It returns False if it is not 'safe' (a duplicate digit
    is found) else returns True if it is 'safe'
    """
<<<<<<< HEAD
    if n == 0:
        return True

    elif n < 0 or n > 9 or (not isinstance(n, int)):
=======

    if n < 0 or n > 9 or (not isinstance(n, int)):
>>>>>>> d58d0a97
        return False

    for i in range(9):
        if (grid[row][i] == n and i != column) or (grid[i][column] == n and i != row):
            return False

    for i in range(3):
        for j in range(3):
            new_row = (row - row % 3) + i
            new_column = (column - column % 3) + j
<<<<<<< HEAD
            if new_row != row and new_column != column and grid[new_row][new_column] == n:
=======
            if (
                new_row != row
                and new_column != column
                and grid[new_row][new_column] == n
            ):
>>>>>>> d58d0a97
                return False

    return True


def is_completed(grid: Matrix) -> bool:
    """
    This function checks if the puzzle is completed or not.
    it is completed when all the cells are assigned with a non-zero number.

    >>> is_completed([[0]])
    False
    >>> is_completed([[1]])
    True
    >>> is_completed([[1, 2], [0, 4]])
    False
    >>> is_completed([[1, 2], [3, 4]])
    True
    >>> is_completed(initial_grid)
    False
    >>> is_completed(no_solution)
    False
    """
    return all(all(cell != 0 for cell in row) for row in grid)


def find_empty_location(grid: Matrix) -> Tuple[int, int]:
    """
    This function finds an empty location so that we can assign a number
    for that particular row and column.
    """
    for i in range(9):
        for j in range(9):
            if grid[i][j] == 0:
                return i, j


<<<<<<< HEAD
def check_original_solvable() -> bool:
    for original_row in range(9):
        for origin_col in range(9):
            origin_digit = grid[original_row][origin_col]
            if origin_digit:
                if not is_safe(grid, original_row, origin_col, origin_digit):
                    return False
    return True


def sudoku_solve(grid: Matrix) -> Union[Matrix, bool]:
    """
    Takes a partially filled-in grid and attempts to assign values to
    all unassigned locations in such a way to meet the requirements
    for Sudoku solution (non-duplication across rows, columns, and boxes)
=======
def check_original_solvable(grid) -> bool:
    if len(grid) != 9 or (not isinstance(grid, (list))):
        return False

    for each_line in grid:
        if len(each_line) != 9 or (not isinstance(each_line, list)):
            return False

    for original_row in range(9):
        for origin_col in range(9):
            origin_digit = grid[original_row][origin_col]
            if origin_digit != 0:
                if not is_safe(grid, original_row, origin_col, origin_digit):
                    return False
    return True
>>>>>>> d58d0a97


def sudoku_solve(grid: Matrix) -> Union[Matrix, bool]:

    if is_completed(grid):
        return grid

    row, column = find_empty_location(grid)

    for digit in range(1, 10):
        if is_safe(grid, row, column, digit):
            grid[row][column] = digit

            if sudoku_solve(grid):
                return grid

            grid[row][column] = 0

    return False


def print_solution(grid: Matrix) -> None:
    """
    A function to print the solution in the form
    of a 9x9 grid
    """
    for row in grid:
        for cell in row:
            print(cell, end=" ")
        print()


def sudoku(grid: Matrix) -> Union[Matrix, bool]:
<<<<<<< HEAD
    if not check_original_solvable():
=======

    """
    Takes a partially filled-in grid and attempts to assign values to
    all unassigned locations in such a way to meet the requirements
    for Sudoku solution (non-duplication across rows, columns, and boxes)

    >>> sudoku(initial_grid)  # doctest: +NORMALIZE_WHITESPACE
    [[3, 1, 6, 5, 7, 8, 4, 9, 2],
     [5, 2, 9, 1, 3, 4, 7, 6, 8],
     [4, 8, 7, 6, 2, 9, 5, 3, 1],
     [2, 6, 3, 4, 1, 5, 9, 8, 7],
     [9, 7, 4, 8, 6, 3, 1, 2, 5],
     [8, 5, 1, 7, 9, 2, 6, 4, 3],
     [1, 3, 8, 9, 4, 7, 2, 5, 6],
     [6, 9, 2, 3, 5, 1, 8, 7, 4],
     [7, 4, 5, 2, 8, 6, 3, 1, 9]]
     >>> sudoku(no_solution)
     False
     >>> sudoku(initial_not_solvable_grid)
     False
     >>> sudoku(small_grid)
     False
    """

    if not check_original_solvable(grid):
>>>>>>> d58d0a97
        return False
    return sudoku_solve(grid)


if __name__ == "__main__":
    # make a copy of grid so that you can compare with the unmodified grid
<<<<<<< HEAD
    for grid in (initial_grid, no_solution, initial_not_solvable_grid,):
        grid = list(map(list, grid))
=======
    for grid in (
        small_grid,
        initial_grid,
        no_solution,
        initial_not_solvable_grid,
    ):
        grid = [list(row) for row in grid]
>>>>>>> d58d0a97
        solution = sudoku(grid)
        if solution:
            print("grid after solving:")
            print_solution(solution)
        else:
            print("Cannot find a solution.")<|MERGE_RESOLUTION|>--- conflicted
+++ resolved
@@ -29,10 +29,6 @@
     [0, 0, 5, 2, 0, 6, 3, 0, 0],
 ]
 
-<<<<<<< HEAD
-=======
-
->>>>>>> d58d0a97
 initial_not_solvable_grid = [
     [0, 0, 0, 0, 0, 0, 0, 0, 0],
     [0, 0, 0, 0, 0, 0, 0, 0, 0],
@@ -45,10 +41,6 @@
     [0, 0, 0, 0, 0, 0, 0, 0, 0],
 ]
 
-<<<<<<< HEAD
-=======
-
->>>>>>> d58d0a97
 # a grid with no solution
 no_solution = [
     [5, 0, 6, 5, 0, 8, 4, 0, 3],
@@ -68,17 +60,12 @@
     This function checks the grid to see if each row,
     column, and the 3x3 subgrids contain the digit 'n'.
     It returns False if it is not 'safe' (a duplicate digit
-    is found) else returns True if it is 'safe'
+    is found) else returns True if it is 'safe' or 0.
     """
-<<<<<<< HEAD
     if n == 0:
         return True
 
     elif n < 0 or n > 9 or (not isinstance(n, int)):
-=======
-
-    if n < 0 or n > 9 or (not isinstance(n, int)):
->>>>>>> d58d0a97
         return False
 
     for i in range(9):
@@ -89,15 +76,11 @@
         for j in range(3):
             new_row = (row - row % 3) + i
             new_column = (column - column % 3) + j
-<<<<<<< HEAD
-            if new_row != row and new_column != column and grid[new_row][new_column] == n:
-=======
             if (
                 new_row != row
                 and new_column != column
                 and grid[new_row][new_column] == n
             ):
->>>>>>> d58d0a97
                 return False
 
     return True
@@ -134,9 +117,15 @@
             if grid[i][j] == 0:
                 return i, j
 
+def check_original_solvable(grid: Matrix) -> bool:
+    """
+    This function checks whether the original grid provided is solvable.
 
-<<<<<<< HEAD
-def check_original_solvable() -> bool:
+    >>> check_original_solvable(initial_not_solvable_grid)
+    False
+    >>> check_original_solvable(no_solution)
+    False
+    """
     for original_row in range(9):
         for origin_col in range(9):
             origin_digit = grid[original_row][origin_col]
@@ -151,26 +140,7 @@
     Takes a partially filled-in grid and attempts to assign values to
     all unassigned locations in such a way to meet the requirements
     for Sudoku solution (non-duplication across rows, columns, and boxes)
-=======
-def check_original_solvable(grid) -> bool:
-    if len(grid) != 9 or (not isinstance(grid, (list))):
-        return False
-
-    for each_line in grid:
-        if len(each_line) != 9 or (not isinstance(each_line, list)):
-            return False
-
-    for original_row in range(9):
-        for origin_col in range(9):
-            origin_digit = grid[original_row][origin_col]
-            if origin_digit != 0:
-                if not is_safe(grid, original_row, origin_col, origin_digit):
-                    return False
-    return True
->>>>>>> d58d0a97
-
-
-def sudoku_solve(grid: Matrix) -> Union[Matrix, bool]:
+    """
 
     if is_completed(grid):
         return grid
@@ -189,65 +159,36 @@
     return False
 
 
-def print_solution(grid: Matrix) -> None:
+def print_solution(grid: Union[Matrix, bool]) -> None:
     """
     A function to print the solution in the form
     of a 9x9 grid
     """
-    for row in grid:
-        for cell in row:
-            print(cell, end=" ")
-        print()
+    if grid:
+        for row in grid:
+            for cell in row:
+                print(cell, end=" ")
+            print()
 
 
 def sudoku(grid: Matrix) -> Union[Matrix, bool]:
-<<<<<<< HEAD
-    if not check_original_solvable():
-=======
-
     """
-    Takes a partially filled-in grid and attempts to assign values to
-    all unassigned locations in such a way to meet the requirements
-    for Sudoku solution (non-duplication across rows, columns, and boxes)
-
-    >>> sudoku(initial_grid)  # doctest: +NORMALIZE_WHITESPACE
-    [[3, 1, 6, 5, 7, 8, 4, 9, 2],
-     [5, 2, 9, 1, 3, 4, 7, 6, 8],
-     [4, 8, 7, 6, 2, 9, 5, 3, 1],
-     [2, 6, 3, 4, 1, 5, 9, 8, 7],
-     [9, 7, 4, 8, 6, 3, 1, 2, 5],
-     [8, 5, 1, 7, 9, 2, 6, 4, 3],
-     [1, 3, 8, 9, 4, 7, 2, 5, 6],
-     [6, 9, 2, 3, 5, 1, 8, 7, 4],
-     [7, 4, 5, 2, 8, 6, 3, 1, 9]]
-     >>> sudoku(no_solution)
-     False
-     >>> sudoku(initial_not_solvable_grid)
-     False
-     >>> sudoku(small_grid)
-     False
+    Find the solution of a sudoku.
     """
 
     if not check_original_solvable(grid):
->>>>>>> d58d0a97
         return False
     return sudoku_solve(grid)
 
 
 if __name__ == "__main__":
     # make a copy of grid so that you can compare with the unmodified grid
-<<<<<<< HEAD
-    for grid in (initial_grid, no_solution, initial_not_solvable_grid,):
-        grid = list(map(list, grid))
-=======
     for grid in (
-        small_grid,
         initial_grid,
         no_solution,
         initial_not_solvable_grid,
     ):
-        grid = [list(row) for row in grid]
->>>>>>> d58d0a97
+        grid = [list(col) for col in grid]
         solution = sudoku(grid)
         if solution:
             print("grid after solving:")
