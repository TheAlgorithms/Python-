--- conflicted
+++ resolved
@@ -7,11 +7,7 @@
 import math
 
 
-<<<<<<< HEAD
 class Vertex:
-=======
-class vertex:
->>>>>>> 5d20dbfb
     """Class Vertex."""
 
     def __init__(self, id):
@@ -47,11 +43,11 @@
 
 def connect(graph, a, b, edge):
     # add the neighbors:
-    graph[a-1].add_neighbor(graph[b-1])
-    graph[b-1].add_neighbor(graph[a-1])
+    graph[a - 1].add_neighbor(graph[b - 1])
+    graph[b - 1].add_neighbor(graph[a - 1])
     # add the edges:
-    graph[a-1].add_edge(graph[b-1], edge)
-    graph[b-1].add_edge(graph[a-1], edge)
+    graph[a - 1].add_edge(graph[b - 1], edge)
+    graph[b - 1].add_edge(graph[a - 1], edge)
 
 
 def prim(graph, root):
@@ -74,28 +70,34 @@
                 v.pi = u
                 v.key = u.edges[v.id]
     for i in range(1, len(graph)):
-<<<<<<< HEAD
-        a.append((int(graph[i].id)+1, int(graph[i].pi.id)+1))
+        a.append((int(graph[i].id) + 1, int(graph[i].pi.id) + 1))
     return a
 
 
+def test_vector() -> None:
+    """
+    # Creates a list to store x vertices.
+    >>> x = 5
+    >>> G = [Vertex(n) for n in range(x)]
+
+    >>> connect(G, 1, 2, 15)
+    >>> connect(G, 1, 3, 12)
+    >>> connect(G, 2, 4, 13)
+    >>> connect(G, 2, 5, 5)
+    >>> connect(G, 3, 2, 6)
+    >>> connect(G, 3, 4, 6)
+    >>> connect(G, 0, 0, 0)  # Generate the minimum spanning tree:
+    >>> MST = prim(G, G[0])
+    >>> for i in MST:
+    ...     print(i)
+    (2, 3)
+    (3, 1)
+    (4, 3)
+    (5, 2)
+    """
+
+
 if __name__ == "__main__":
-    # Creates a list to store x vertices.
-    x = 5
-    G = [Vertex(n) for n in range(x)]
+    import doctest
 
-    connect(G, 1, 2, 15)
-    connect(G, 1, 3, 12)
-    connect(G, 2, 4, 13)
-    connect(G, 2, 5, 5)
-    connect(G, 3, 2, 6)
-    connect(G, 3, 4, 6)
-    connect(G, 0, 0, 0)
-    # Generate the minimum spanning tree:
-    MST = prim(G, G[0])
-    for i in MST:
-        print(i)
-=======
-        A.append([graph[i].id, graph[i].pi.id])
-    return A
->>>>>>> 5d20dbfb
+    doctest.testmod()