--- conflicted
+++ resolved
@@ -4,7 +4,6 @@
 class BlossomAuxData:
     """Class to hold auxiliary data during the blossom algorithm's execution."""
 
-<<<<<<< HEAD
     def __init__(self, queue: deque, parent: list[int], base: list[int],
                  in_blossom: list[bool],
                  match: list[int], in_queue: list[bool]) -> None:
@@ -19,17 +18,6 @@
             match: List of matched vertices.
             in_queue: Boolean list indicating if a vertex is in the queue.
         """
-=======
-    def __init__(
-        self,
-        queue: deque,
-        parent: list[int],
-        base: list[int],
-        in_blossom: list[bool],
-        match: list[int],
-        in_queue: list[bool],
-    ):
->>>>>>> ddf9b598
         self.queue = queue
         self.parent = parent
         self.base = base
@@ -141,14 +129,9 @@
                         else:
                             # Case 3: Both current and y have a parent;
                             # check for a cycle/blossom
-<<<<<<< HEAD
-                            base_u = EdmondsBlossomAlgorithm.find_base(base, parent,
-                                                                       current, y)
-=======
                             base_u = EdmondsBlossomAlgorithm.find_base(
                                 base, parent, current, y
                             )
->>>>>>> ddf9b598
                             if base_u != EdmondsBlossomAlgorithm.UNMATCHED:
                                 EdmondsBlossomAlgorithm.contract_blossom(
                                     BlossomData(
@@ -240,32 +223,18 @@
             blossom_data: The data related to the blossom to be contracted.
         """
         # Mark vertices in the blossom
-<<<<<<< HEAD
         for x in range(blossom_data.vertex_u,
                        blossom_data.aux_data.base
                        [blossom_data.vertex_u] != blossom_data.lowest_common_ancestor):
-=======
-        for x in range(
-            blossom_data.u,
-            blossom_data.aux_data.base[blossom_data.u] != blossom_data.lca,
-        ):
->>>>>>> ddf9b598
             base_x = blossom_data.aux_data.base[x]
             match_base_x = blossom_data.aux_data.base[blossom_data.aux_data.match[x]]
             # Mark the base as in a blossom
             blossom_data.aux_data.in_blossom[base_x] = True
             blossom_data.aux_data.in_blossom[match_base_x] = True
 
-<<<<<<< HEAD
         for x in range(blossom_data.vertex_v,
                        blossom_data.aux_data.base
                        [blossom_data.vertex_v] != blossom_data.lowest_common_ancestor):
-=======
-        for x in range(
-            blossom_data.v,
-            blossom_data.aux_data.base[blossom_data.v] != blossom_data.lca,
-        ):
->>>>>>> ddf9b598
             base_x = blossom_data.aux_data.base[x]
             match_base_x = blossom_data.aux_data.base[blossom_data.aux_data.match[x]]
             # Mark the base as in a blossom
