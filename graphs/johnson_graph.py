--- conflicted
+++ resolved
@@ -155,14 +155,8 @@
             self.graph[vertex] = []
             for vertex1, vertex2, node_weight in self.edges:
                 if vertex1 == vertex:
-<<<<<<< HEAD
                     self.graph[vertex].append((vertex2, node_weight))
-            
-=======
-                    filtered_neighbors.append((vertex2, node_weight))
-            self.graph[vertex] = filtered_neighbors
 
->>>>>>> 39fdc021
         distances = []
         for vertex1 in self.graph:
             new_dist = self.dijkstra(vertex1)
